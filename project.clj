<<<<<<< HEAD
(defproject chrisbetz/flambo "0.5.0"
            :description "A Clojure DSL for Apache Spark"
            :url "https://github.com/chrisbetz/flambo"
            :license {:name "Eclipse Public License"
                      :url  "http://www.eclipse.org/legal/epl-v10.html"}
            :dependencies [[org.clojure/clojure "1.6.0"]
                           [org.clojure/tools.logging "0.3.1"]
                           [yieldbot/serializable-fn "0.0.6"
                            :exclusions [com.twitter/chill-java]]
                           [com.twitter/carbonite "1.4.0"
                            :exclusions [com.twitter/chill-java]]
                           [com.twitter/chill_2.10 "0.5.0"
                            :exclusions [org.scala-lang/scala-library]]

                           ;; [AVRO Feature] This adds support for reading avro files
                           [com.damballa/parkour "0.6.0"]
                           [com.damballa/abracad "0.4.11" :exclusions [org.apache.avro/avro]]
                           ;; [/AVRO Feature]
                           ]

            :profiles {:dev      {:dependencies   [[midje "1.6.3"]
                                                   [criterium "0.4.3"]]
                                  :plugins        [[lein-midje "3.1.3"]
                                                   [lein-marginalia "0.8.0"]
                                                   [lein-ancient "0.5.4"]
                                                   [codox "0.8.9"]
                                                   ]
                                  :resource-paths ["data"]
                                  ;; so gen-class stuff works in the repl
                                  :aot            [flambo.function
                                                   flambo.scalaInterop]}
                       :jenkins  {:dependencies [[midje-junit-formatter "0.1.0-SNAPSHOT"]]
                                  :aliases      {"junit" ["midje" ":config" ".midje-jenkins.clj"]}
                                  }
                       :provided {:dependencies
                                   [[org.apache.spark/spark-core_2.10 "1.1.0" :exclusions [com.thoughtworks.paranamer/paranamer]]
                                    [org.apache.spark/spark-streaming_2.10 "1.1.0" :exclusions [com.thoughtworks.paranamer/paranamer com.fasterxml.jackson.core/jackson-databind]]
                                    [org.apache.spark/spark-streaming-kafka_2.10 "1.1.0" :exclusions [com.thoughtworks.paranamer/paranamer com.fasterxml.jackson.core/jackson-databind]]
                                    [org.apache.spark/spark-sql_2.10 "1.1.0" :exclusions [com.thoughtworks.paranamer/paranamer org.scala-lang/scala-compiler com.fasterxml.jackson.core/jackson-databind]]

                                    ;; [AVRO Feature] This adds support for reading avro files
                                    [org.apache.avro/avro "1.7.6"]
                                    [org.apache.avro/avro-mapred "1.7.6" :exclusions [org.slf4j/slf4j-log4j12 org.mortbay.jetty/servlet-api com.thoughtworks.paranamer/paranamer io.netty/netty commons-lang]]
                                    ;; [/AVRO Feature]

                                    ]}
                       :uberjar  {:aot :all}
                       :example  {:main         flambo.example.tfidf
                                  :source-paths ["example"]
                                  :aot            [flambo.function
                                                   flambo.scalaInterop]}
                       }
            :source-paths ["src/clojure"]
            :java-source-paths ["src/java"]
            :codox {:defaults                  {:doc/format :markdown}
                    :include                   [flambo.api flambo.conf flambo.kryo]
                    :output-dir                "doc/codox"
                    :src-dir-uri               "http://github.com/yieldbot/flambo/blob/develop/"
                    :src-linenum-anchor-prefix "L"}
            :javac-options ["-Xlint:unchecked" "-source" "1.6" "-target" "1.6"]
            :jvm-opts ^:replace ["-server" "-Xmx1g"]
            :global-vars {*warn-on-reflection* false})

;; run example with
;;     lein with-profile example,provided run
=======
(defproject yieldbot/flambo "0.4.0-SNAPSHOT"
  :description "A Clojure DSL for Apache Spark"
  :url "https://github.com/yieldbot/flambo"
  :license {:name "Eclipse Public License"
            :url "http://www.eclipse.org/legal/epl-v10.html"}
  :dependencies [[org.clojure/clojure "1.6.0"]
                 [org.clojure/tools.logging "0.2.6"]
                 [com.twitter/carbonite "1.4.0"
                  :exclusions [com.twitter/chill-java]]
                 [com.twitter/chill_2.10 "0.3.6"
                  :exclusions [org.scala-lang/scala-library]]]
  :profiles {:dev
             {:dependencies [[midje "1.6.3"]
                             [criterium "0.4.3"]]
              :plugins [[lein-midje "3.1.3"]
                        [lein-marginalia "0.8.0"]
                        [codox "0.8.9"]]
              :aot [flambo.api
                    flambo.function
                    flambo.example.tfidf]}
             :provided
             {:dependencies
              [[org.apache.spark/spark-core_2.10 "1.1.0"]
               [org.apache.spark/spark-streaming_2.10 "1.1.0"]
               [org.apache.spark/spark-streaming-kafka_2.10 "1.1.0"]
               [org.apache.spark/spark-sql_2.10 "1.1.0"]]}
             :test
             {:aot [flambo.api
                    flambo.function
                    flambo.api-test]}
             :uberjar
             {:aot :all}}
  :source-paths ["src/clojure"]
  :java-source-paths ["src/java"]
  :codox {:defaults {:doc/format :markdown}
          :include [flambo.api flambo.conf flambo.kryo]
          :output-dir "doc/codox"
          :src-dir-uri "http://github.com/yieldbot/flambo/blob/develop/"
          :src-linenum-anchor-prefix "L"}
  :javac-options ["-source" "1.6" "-target" "1.6"]
  :jvm-opts ^:replace ["-server" "-Xmx1g"]
  :global-vars {*warn-on-reflection* false})
>>>>>>> 1d86bf9c
<|MERGE_RESOLUTION|>--- conflicted
+++ resolved
@@ -1,13 +1,10 @@
-<<<<<<< HEAD
-(defproject chrisbetz/flambo "0.5.0"
+(defproject chrisbetz/flambo "0.6.0-SNAPSHOT"
             :description "A Clojure DSL for Apache Spark"
             :url "https://github.com/chrisbetz/flambo"
             :license {:name "Eclipse Public License"
                       :url  "http://www.eclipse.org/legal/epl-v10.html"}
             :dependencies [[org.clojure/clojure "1.6.0"]
                            [org.clojure/tools.logging "0.3.1"]
-                           [yieldbot/serializable-fn "0.0.6"
-                            :exclusions [com.twitter/chill-java]]
                            [com.twitter/carbonite "1.4.0"
                             :exclusions [com.twitter/chill-java]]
                            [com.twitter/chill_2.10 "0.5.0"
@@ -28,7 +25,8 @@
                                                    ]
                                   :resource-paths ["data"]
                                   ;; so gen-class stuff works in the repl
-                                  :aot            [flambo.function
+                                  :aot            [flambo.api
+                                                   flambo.function
                                                    flambo.scalaInterop]}
                        :jenkins  {:dependencies [[midje-junit-formatter "0.1.0-SNAPSHOT"]]
                                   :aliases      {"junit" ["midje" ":config" ".midje-jenkins.clj"]}
@@ -45,18 +43,31 @@
                                     ;; [/AVRO Feature]
 
                                     ]}
+                       :test     {:resource-paths ["dev-resources" "data"]
+                                  :aot            [flambo.api
+                                                   flambo.function
+                                                   flambo.scalaInterop
+                                                   flambo.destructuring
+                                                   flambo.debug
+                                                   flambo.rdd.hadoopAvro
+                                                   flambo.rdd.jdbc
+                                                   flambo.api-test
+                                                   flambo.conf-test
+                                                   flambo.rdd.hadoopAvro-test
+                                                   flambo.rdd.jdbc-test
+                                                   ]}
                        :uberjar  {:aot :all}
                        :example  {:main         flambo.example.tfidf
                                   :source-paths ["example"]
-                                  :aot            [flambo.function
-                                                   flambo.scalaInterop]}
+                                  :aot          [flambo.function
+                                                 flambo.scalaInterop]}
                        }
             :source-paths ["src/clojure"]
             :java-source-paths ["src/java"]
             :codox {:defaults                  {:doc/format :markdown}
                     :include                   [flambo.api flambo.conf flambo.kryo]
                     :output-dir                "doc/codox"
-                    :src-dir-uri               "http://github.com/yieldbot/flambo/blob/develop/"
+                    :src-dir-uri               "https://raw.githubusercontent.com/chrisbetz/flambo/develop/"
                     :src-linenum-anchor-prefix "L"}
             :javac-options ["-Xlint:unchecked" "-source" "1.6" "-target" "1.6"]
             :jvm-opts ^:replace ["-server" "-Xmx1g"]
@@ -64,47 +75,3 @@
 
 ;; run example with
 ;;     lein with-profile example,provided run
-=======
-(defproject yieldbot/flambo "0.4.0-SNAPSHOT"
-  :description "A Clojure DSL for Apache Spark"
-  :url "https://github.com/yieldbot/flambo"
-  :license {:name "Eclipse Public License"
-            :url "http://www.eclipse.org/legal/epl-v10.html"}
-  :dependencies [[org.clojure/clojure "1.6.0"]
-                 [org.clojure/tools.logging "0.2.6"]
-                 [com.twitter/carbonite "1.4.0"
-                  :exclusions [com.twitter/chill-java]]
-                 [com.twitter/chill_2.10 "0.3.6"
-                  :exclusions [org.scala-lang/scala-library]]]
-  :profiles {:dev
-             {:dependencies [[midje "1.6.3"]
-                             [criterium "0.4.3"]]
-              :plugins [[lein-midje "3.1.3"]
-                        [lein-marginalia "0.8.0"]
-                        [codox "0.8.9"]]
-              :aot [flambo.api
-                    flambo.function
-                    flambo.example.tfidf]}
-             :provided
-             {:dependencies
-              [[org.apache.spark/spark-core_2.10 "1.1.0"]
-               [org.apache.spark/spark-streaming_2.10 "1.1.0"]
-               [org.apache.spark/spark-streaming-kafka_2.10 "1.1.0"]
-               [org.apache.spark/spark-sql_2.10 "1.1.0"]]}
-             :test
-             {:aot [flambo.api
-                    flambo.function
-                    flambo.api-test]}
-             :uberjar
-             {:aot :all}}
-  :source-paths ["src/clojure"]
-  :java-source-paths ["src/java"]
-  :codox {:defaults {:doc/format :markdown}
-          :include [flambo.api flambo.conf flambo.kryo]
-          :output-dir "doc/codox"
-          :src-dir-uri "http://github.com/yieldbot/flambo/blob/develop/"
-          :src-linenum-anchor-prefix "L"}
-  :javac-options ["-source" "1.6" "-target" "1.6"]
-  :jvm-opts ^:replace ["-server" "-Xmx1g"]
-  :global-vars {*warn-on-reflection* false})
->>>>>>> 1d86bf9c
