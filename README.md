--- conflicted
+++ resolved
@@ -1,391 +1,46 @@
-<<<<<<< HEAD
-# Flambo - A clojure Library for Apache Spark
+# Sparkling - A Clojure API for Apache Spark
 
-[![Build Status](https://secure.travis-ci.org/chrisbetz/flambo.png)](http://travis-ci.org/chrisbetz/flambo)
+Sparkling is a Clojure API for [Apache Spark](http://spark.apache.org/).
+
+Check out our site for information about [Gorillalabs Sparkling](http://gorillalabs.github.io/sparkling/) and a [getting started guide](http://gorillalabs.github.io/sparkling/articles/getting_started.html).
 
 
-Flambo is a Clojure Library for [Apache Spark](http://spark.apache.org/docs/latest/)
-=======
-# Project Name Documentation
+[![Build Status](https://secure.travis-ci.org/gorillalabs/sparkling.png)](http://travis-ci.org/gorillalabs/sparkling)
 
-This is a documentation site for [Sparkling](https://github.com/gorillalabs/sparkling/tree/gh-pages).
+# Why another Spark API?
+See Release Notes for Version 1.0.0
 
->>>>>>> c57485e0
+# Release Notes
 
-## Install Dependencies
-
-<<<<<<< HEAD
-* [Overview](#overview)
-* [Supported Spark Versions](#versions)
-* [Installation](#installation)
-* [AOT](#aot)
-* [Usage](#usage)
-  * [Initializing flambo](#initializing-flambo)
-  * [Resilient Distributed Datasets](#rdds)
-  * [RDD Operations](#rdd-operations)
-  * [RDD Persistence](#rdd-persistence)
-* [Standalone Applications](#running-flambo)
-* [Kryo](#kryo)
-* [Acknowledgements](#acknowledgements)
-=======
-With Bundler:
->>>>>>> c57485e0
-
-    bundle install --binstubs
-
-### How to run a development server
-
-<<<<<<< HEAD
-Flambo is a Clojure Library for Spark. It allows you to create and manipulate Spark data structures using idiomatic Clojure.
-
-chrisbetz/flambo is fork from [yieldbot/flambo](https://github.com/yieldbot/flambo) (which itself is an offspring of clj-spark from The Climate Corporation or one of its [forks](https://github.com/TheClimateCorporation/clj-spark/network)).
- 
-I added some features:
+## 1.0.0 - Added value to the existing libraries (clj-spark and flambo)
 
 * It's about twice as fast by getting rid of a reflection call (thanks to [David Jacot](https://github.com/dajac) for his take on this).
 * Get rid of mapping/remapping inside the api functions, which 
    * bloated the execution plan (mine shrinked to a third) and
    * (more importantly) allowed me to keep partitioner information.
+* adding more -values functions (e.g. map-values), againt to keep partitioner information.
 * Additional Sources for RDDs:
   * JdbcRDD: Reading Data from your JDBC source.
   * Hadoop-Avro-Reader: Reading AVRO Files from HDFS
 
-=======
-    ./bin/jekyll serve
 
-then navigate to [localhost:4000](http://localhost:4000)
->>>>>>> c57485e0
+Sparkling is available from Clojars. To use with Leiningen, add
 
-### How to regenerate the site
+[![Clojars Project](http://clojars.org/gorillalabs/sparkling/latest-version.svg)](http://clojars.org/gorillalabs/sparkling) to your dependencies.
 
-<<<<<<< HEAD
-Flambo targets Spark Version 1.1.0 and up.
 
-=======
-    ./bin/jekyll build
+See [gorillalabs/sparkling-getting-started](https://github.com/gorillalabs/sparkling-getting-started) for an example project using Sparkling.
+This one is also used in the [getting started guide](http://gorillalabs.github.io/sparkling/articles/getting_started.html)
 
-## License & Copyright
->>>>>>> c57485e0
+
+# Acknowledgements
+
+Thanks to The Climate Corporation and their open source [clj-spark](https://github.com/TheClimateCorporation/clj-spark) project, and to
+Yieldbot for [yieldbot/flambo](https://github.com/yieldbot/flambo) which served as the starting point for this project.
+
+# License
 
 Copyright (C) 2014-2015 Dr. Christian Betz, and the Gorillalabs team.
 
-<<<<<<< HEAD
-Flambo is available from clojars. To use with Leiningen, add 
-
-[![Clojars Project](http://clojars.org/chrisbetz/flambo/latest-version.svg)](http://clojars.org/chrisbetz/flambo) to your dependencies.
-
-
-Don't forget to add spark (and possibly your hadoop distribution's hadoop-client library) to the `:provided` profile in your `project.clj` file (see ):
-
-```clojure
-{:profiles {:provided
-             {:dependencies
-              [[org.apache.spark/spark-core_2.10 "1.1.0"]]}}}
-```
-
-<a name="aot">
-## AOT
-
-It is necessary to AOT compile any namespaces with stuff you need to serialize in Spark. You can AOT compile your application uberjar before running it in your spark cluster. This can easily accomplished by adding an `:uberjar` profile with `{:aot :all}` in it.
-
-When working locally in a REPL, you'll want to AOT compile those namespaces as well. An easy way to do that is to add an `:aot` key to your `:dev` profile in your leiningen project.clj
-
-```clojure
-:profiles {:dev
-    {:aot [my.namespace my.other.namespace]}}
-```
-
-<a name="usage">
-## Usage
-
-There's a fully working example in /example/flambo/example/tfidf.clj, which you could run locally without any prior installs using
-```
- lein with-profile example,provided run
-```
-
-
-Flambo makes developing Spark applications quick and painless by utilizing the powerful abstractions available in Clojure. For instance, you can use the Clojure threading macro `->` to chain sequences of operations and transformations.
-
-<a name="initializing-flambo">
-### Initializing flambo
-
-The first step is to create a Spark configuration object, SparkConf, which contains information about your application. This is used to construct a SparkContext object which tells Spark how to access a cluster.
-
-Here we create a SparkConf object with the string `local` to run in local mode:
-
-```clojure
-(ns com.fire.kingdom.flambit
-  (:require [flambo.conf :as conf])
-  (:require [flambo.api :as f]))
-
-(def c (-> (conf/spark-conf)
-           (conf/master "local")
-           (conf/app-name "flame_princess")))
-
-(def sc (f/spark-context c))
-```
-
-The `master` url string parameter must match the Apache Spark [master definition] (https://spark.apache.org/docs/latest/submitting-applications.html):
-
-|  Master URL         | Meaning                                                                                                   |
-|---------------------|-----------------------------------------------------------------------------------------------------------|
-| `spark://HOST:PORT` | Connect to a [standalone Spark cluster](https://spark.apache.org/docs/0.9.1/spark-standalone.html) master.|
-| `mesos://HOST:PORT` | Connect to a [Mesos](https://spark.apache.org/docs/0.9.1/running-on-mesos.html) cluster.                  |
-| `local`             | Use one worker thread to run Spark locally (no parallelism).                                              |
-| `local[N]`          | Use `N` worker threads to run Spark locally.                                                              |
-| `local[*]`          | Use the same number of threads as cores to run Spark locally. <br> _Only_ available for Spark 1.0.0+      |
-| `yarn-client`       | Connect to a YARN cluster in client mode. The cluster location will be found based on the HADOOP_CONF_DIR variable. |
-| `yarn-cluster`      | Connect to a YARN cluster in cluster mode. The cluster location will be found based on HADOOP_CONF_DIR. |
-
-
-Hard-coding the value of `master` and other configuration parameters can be avoided by passing the values to Spark when running `spark-submit` (Spark 1.0.0) or by allowing `spark-submit` to read these properties from a configuration file. See [Standalone Applications](#running-flambo) for information on running flambo applications and see Spark's [documentation](http://spark.apache.org/docs/latest/configuration.html) for more details about configuring Spark properties.
-
-<a name="rdds">
-### Resilient Distributed Datasets (RDDs)
-
-The main abstraction Spark provides is a _resilient distributed dataset_, RDD, which is a fault-tolerant collection of elements partitioned across the nodes of the cluster that can be operated on in parallel. There are two ways to create RDDs: _parallelizing_ an existing collection in your driver program, or referencing a dataset in an external storage system, such as a shared filesystem, HDFS, HBase, or any data source offering a Hadoop InputFormat.
-
-#### Parallelized Collections
-
-Parallelized collections (RDDs) in flambo are created by calling the `parallelize` or `parallelize-pairs` functions on your Clojure data structure, but remember to have scala.Tuple2 objects inside, if you need to create PairRdds. We provide you with the #flambo/tuple reader macro for this or the flambo.api/tuple function.
-
-The `flambo.destructuring` namespace contains functions to deal with the Spark datastructures, providing you with an idiomatic way to deal with your data in Clojure.
-
-```clojure
-(ns com.fire.kingdom.flambit
-  (:require [flambo.api :as f]))
-
-(def data (f/parallelize-pairs sc [#flambo/tuple["a" 1] #flambo/tuple["b" 2] #flambo/tuple["c" 3] #flambo/tuple["d" 4] #flambo/tuple["e" 5]]))
-```
-
-Once initialized, the distributed dataset or RDD can be operated on in parallel.
-
-An important parameter for parallel collections is the number of slices to cut the dataset into. Spark runs one task for each slice of the cluster. Normally, Spark tries to set the number of slices automatically based on your cluster. However, you can also set it manually in flambo by passing it as a third parameter to parallelize:
-
-```clojure
-(def data (f/parallelize sc [1 2 3 4 5] 4))
-```
-
-#### External Datasets
-
-Spark can create RDDs from any storage source supported by Hadoop, including the local file system, HDFS, Cassandra, HBase, Amazon S3, etc. Spark supports text files, SequenceFiles, and any other Hadoop InputFormat.
-
-Text file RDDs can be created in flambo using the `text-file` function under the `flambo.api` namespace. This function takes a URI for the file (either a local path on the machine, or a `hdfs://...`, `s3n://...`, etc URI) and reads it as a collection of lines. Note, `text-file` supports S3 and HDFS globs.
-
-```clojure
-(ns com.fire.kingdom.flambit
-  (:require [flambo.api :as f]))
-
-(def data (f/text-file sc "hdfs://hostname:<port>/home/user/data_archive/2013/12/23/*/*.bz2"))
-```
-
-<a name="rdd-operations">
-### RDD Operations
-
-RDDs support two types of operations:
-
-* [_transformations_](#rdd-transformations), which create a new dataset from an existing one
-* [_actions_](#rdd-actions), which return a value to the driver program after running a computation on the dataset
-
-<a name="basics">
-#### Basics
-
-To illustrate RDD basics in flambo, consider the following simple application using the sample `data.txt` file located at the root of the flambo repo.
-
-```clojure
-(ns com.fire.kingdom.flambit
-  (:require [flambo.api :as f]))
-
-;; NOTE: we are using the flambo.api/fn not clojure.core/fn
-(-> (f/text-file sc "data.txt")   ;; returns an unrealized lazy dataset
-    (f/map (fn [s] (count s)))  ;; returns RDD array of length of lines
-    (f/reduce (fn [x y] (+ x y)))) ;; returns a value, should be 1406
-```
-
-The first line defines a base RDD from an external file. The dataset is not loaded into memory; it is merely a pointer to the file. The second line defines an RDD of the lengths of the lines as a result of the `map` transformation. Note, the lengths are not immediately computed due to laziness. Finally, we run `reduce` on the transformed RDD, which is an action, returning only a _value_ to the driver program.
-
-If we also wanted to reuse the resulting RDD of length of lines in later steps, we could insert:
-
-```clojure
-(f/cache)
-```
-
-before the `reduce` action, which would cause the line-lengths RDD to be saved to memory after the first time it is realized. See [RDD Persistence](#rdd-persistence) for more on persisting and caching RDDs in flambo.
-
-<a name="flambo-functions">
-#### Passing Functions to flambo
-
-Spark’s API relies heavily on passing functions in the driver program to run on the cluster. You can pass any function, as flambo takes care of serializability. However, you may have to extend Kryo when using Atoms and the like in your closures.
-
-When we evaluate this `map` transformation on the initial RDD, the result is another RDD. The result of this transformation can be seen using the `f/collect` action to return all of the elements of the RDD.
-
-```clojure
-(-> (f/parallelize sc [1 2 3 4 5])
-    (f/map (fn [x] (* x x)))
-    f/collect)
-;; => [1 4 9 16 25]
-```
-We can also use `f/first` or `f/take` to return just a subset of the data.
-
-```clojure
-(-> (f/parallelize sc [1 2 3 4 5])
-    (f/map square)
-    (f/take 2))
-;; => [1 4]
-```
-
-<a name="key-value-pairs">
-#### Working with Key-Value Pairs
-
-While most Spark operations work on RDDs containing any type of objects, a few special operations are only available on RDDs of key-value pairs. The most common ones are distributed "shuffle" operations, such as grouping or aggregating the elements by a key.
-
-In flambo, these operations are available on RDDs of key-value-tuples. The wrapper functions in `flambo.destructuring` handle all of the transformations/serializations to/from `Tuple2`, etc., so you only need to define the sequence of operations you'd like to perform on your data and wrap you functions with the appropriate destructuring functions.
-
-The following code uses the `reduce-by-key` operation on key-value pairs to count how many times each word occurs in a file:
-
-```clojure
-(ns com.fire.kingdom.flambit
-  (:require [flambo.api :as f]
-            [flambo.destructuring :as fd]
-            [clojure.string :as s]))
-
-(-> (f/text-file sc "data.txt")
-    (f/flat-map (fn [l] (s/split l #" ")))
-    (f/map-to-pair (fn [w] (f/tuple w 1)))
-    (f/reduce-by-key (fd/untuple (fn [x y] (+ x y)))))
-```
-
-After the `reduce-by-key` operation, we can sort the pairs alphabetically using `f/sort-by-key`. To collect the word counts as an array of objects in the repl or to write them to a filesysten, we can use the `f/collect` action:
-
-```clojure
-(ns com.fire.kingdom.flambit
-  (:require [flambo.api :as f]
-            [flambo.destructuring :as fd]
-            [clojure.string :as s]))
-
-(-> (f/text-file sc "data.txt")
-    (f/flat-map (fn [l] (s/split l #" ")))
-    (f/map-to-pair (fn [w] (f/tuple w 1)))
-    (f/reduce-by-key (fd/untuple (fn [x y] (+ x y)))))
-    f/sort-by-key
-    f/collect
-    clojure.pprint/pprint)
-```
-
-<a name="rdd-transformations">
-#### RDD Transformations
-
-Flambo supports the following RDD transformations:
-
-* `map`: returns a new RDD formed by passing each element of the source through a function.
-* `map-to-pair`: returns a new `JavaPairRDD` of (K, V) pairs by applying a function to all elements of an RDD.
-* `reduce-by-key`: when called on an RDD of (K, V) pairs, returns an RDD of (K, V) pairs where the values for each key are aggregated using a reduce function.
-* `flat-map`: similar to `map`, but each input item can be mapped to 0 or more output items (so the function should return a collection rather than a single item)
-* `filter`: returns a new RDD containing only the elements of the source RDD that satisfy a predicate function.
-* `join`: when called on an RDD of type (K, V) and (K, W), returns a dataset of (K, (V, W)) pairs with all pairs of elements for each key.
-* `left-outer-join`: performs a left outer join of a pair of RDDs. For each element (K, V) in the first RDD, the resulting RDD will either contain all pairs (K, (V, W)) for W in second RDD, or the pair (K, (V, nil)) if no elements in the second RDD have key K.
-* `sample`: returns a 'fraction' sample of an RDD, with or without replacement, using a random number generator 'seed'.
-* `combine-by-key`: combines the elements for each key using a custom set of aggregation functions. Turns an RDD of (K, V) pairs into a result of type (K, C), for a 'combined type' C. Note that V and C can be different -- for example, one might group an RDD of type (Int, Int) into an RDD of type (Int, List[Int]). Users must provide three functions:
-    - createCombiner, which turns a V into a C (e.g., creates a one-element list)
-    - mergeValue, to merge a V into a C (e.g., adds it to the end of a list)
-    - mergeCombiners, to combine two C's into a single one.
-* `sort-by-key`: when called on an RDD of (K, V) pairs where K implements ordered, returns a dataset of (K, V) pairs sorted by keys in ascending or descending order, as specified by the optional boolean ascending argument.
-* `coalesce`: decreases the number of partitions in an RDD to 'n'. Useful for running operations more efficiently after filtering down a large dataset.
-* `group-by`: returns an RDD of items grouped by the return value of a function.
-* `group-by-key`: groups the values for each key in an RDD into a single sequence.
-* `flat-map-to-pair`: returns a new `JavaPairRDD` by first applying a function to all elements of the RDD, and then flattening the results.
-
-<a name="rdd-actions">
-#### RDD Actions
-
-Flambo supports the following RDD actions:
-
-* `reduce`: aggregates the elements of an RDD using a function which takes two arguments and returns one. The function should be commutative and associative so that it can be computed correctly in parallel.
-* `count-by-key`: only available on RDDs of type (K, V). Returns a map of (K, Int) pairs with the count of each key.
-* `foreach`: applies a function to all elements of an RDD.
-* `fold`: aggregates the elements of each partition, and then the results for all the partitions using an associative function and a neutral 'zero value'.
-* `first`: returns the first element of an RDD.
-* `count`: returns the number of elements in an RDD.
-* `collect`: returns all the elements of an RDD as an array at the driver process.
-* `distinct`: returns a new RDD that contains the distinct elements of the source RDD.
-* `take`: returns an array with the first n elements of the RDD.
-* `glom`: returns an RDD created by coalescing all elements of the source RDD within each partition into a list.
-* `cache`: persists an RDD with the default storage level ('MEMORY_ONLY').
-
-<a name="rdd-persistence">
-### RDD Persistence
-
-Spark provides the ability to persist (or cache) a dataset in memory across operations. Spark’s cache is fault-tolerant – if any partition of an RDD is lost, it will automatically be recomputed using the transformations that originally created it. Caching is a key tool for iterative algorithms and fast interactive use. Like Spark, flambo provides the functions `f/persist` and `f/cache` to persist RDDs. `f/persist` sets the storage level of an RDD to persist its values across operations after the first time it is computed. Storage levels are available in the `flambo.api/STORAGE-LEVELS` map. This can only be used to assign a new storage level if the RDD does not have a storage level set already. `cache` is a convenience function for using the default storage level, 'MEMORY_ONLY'.
-
-```clojure
-(ns com.fire.kingdom.flambit
-  (:require [flambo.api :as f]))
-
-(let [line-lengths (-> (f/text-file sc "data.txt")
-                       (f/map (fn [s] (count s)))
-                       f/cache)]
-  (-> line-lengths
-      (f/reduce (fn [x y] (+ x y)))))
-```
-
-<a name="running-flambo">
-### Standalone Applications
-
-To run your flambo application as a standalone application using the Spark API, you'll need to package your application in an uberjar using `lein` and execute it with:
-
-* `SPARK_CLASSPATH`, if running Spark 0.9.1
-* `./bin/spark-submit`, if running Spark 1.0.0 or greater
-
-```shell
-$ lein uberjar
-...
-
-$ SPARK_CLASSPATH=uberjar.jar spark-class com.some.class.with.main --flag1 arg1 --flag2 arg2
-...
-<output>
-
-$ spark-submit --class com.some.class.with.main uberjar.jar --flag1 arg1 --flag2 arg2
-...
-<output>
-```
-
-<a name="kryo">
-## Kryo
-
-Flambo requires that Spark is configured to use kryo for serialization. This is configured by default using system properties.
-
-If you need to register custom serializers, extend `flambo.kryo.BaseFlamboRegistrator` and override its `register` method. Finally, configure your SparkContext to use your custom registrator by setting `spark.kryo.registrator` to your custom class.
-
-There is a convenience macro for creating registrators, `flambo.kryo.defregistrator`. The namespace where a registrator is defined should be AOT compiled.
-
-Here is an Example (this won't work in your REPL):
-
-```clojure
-(ns com.fire.kingdom.flambit
-  (:require [flambo.kryo :as kryo])
-  (:import [flameprincess FlamePrincessHeat FlamePrincessHeatSerializer]))
-
-(kryo/defregistrator flameprincess [kryo]
-  (.register kryo FlamePrincessHeat (FlamePrincessHeatSerializer.)))
-
-(def c (-> (conf/spark-conf)
-       (conf/set "spark.kryo.registrator" flameprincess)))
-```
-
-<a name="acknowledgements">
-## Acknowledgements
-
-Thanks to The Climate Corporation and their open source project [clj-spark](https://github.com/TheClimateCorporation/clj-spark) which served as the starting point for this project.
-
-Thanks to [Ben Black](https://github.com/b) for doing the work on the streaming api.
-
-
-## License
-
-Copyright © 2014 Yieldbot, Inc.
-
 Distributed under the Eclipse Public License either version 1.0 or (at
-your option) any later version.
-=======
-Distributed under the Eclipse Public License, the same as Clojure.
->>>>>>> c57485e0
+your option) any later version.