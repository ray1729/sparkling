(ns flambo.function)

(defmacro gen-function
  [clazz wrapper-name]
<<<<<<< HEAD
  (let [new-class-sym (mk-sym "flambo.function.%s" clazz)
        prefix-sym (mk-sym "%s-" clazz)]
    `(do
       (def ~(mk-sym "%s-init" clazz) -init)
       (def ~(mk-sym "%s-call" clazz) -call)
       (gen-class
        :name ~new-class-sym
        :implements [~(mk-sym "org.apache.spark.api.java.function.%s" clazz)]
        :prefix ~prefix-sym
        :init ~'init
        :state ~'state
        :constructors {[Object] []})
       (defn ~wrapper-name [f#]
         (new ~new-class-sym
              (if (serfn? f#) (binding [sfn/*serialize* kryo/serialize]
                                (serialize-fn f#)) f#))))))

(gen-function Function function)
(gen-function Function2 function2)
(gen-function Function3 function3)
(gen-function VoidFunction void-function)
(gen-function FlatMapFunction flat-map-function)
(gen-function FlatMapFunction2 flat-map-function2)
(gen-function PairFlatMapFunction pair-flat-map-function)
(gen-function PairFunction pair-function)

;; Replaces the PairFunction-call and PairFlatMapFunction-call defined by the gen-function macro.
#_(defn PairFunction-call [this x]
  (let [[a b] (-call this x)]
    (Tuple2. a b)))

#_(defn PairFlatMapFunction-call [this x]
  (let [ret (-call this x)]
    (for [v ret
          :let [[a b] v]]
      (Tuple2. a b))))
=======
  `(defn ~wrapper-name [f#]
     (new ~(symbol (str "flambo.function." clazz)) f#)))

(gen-function FlamboFunction function)
(gen-function FlamboFunction2 function2)
(gen-function FlamboFunction3 function3)
(gen-function FlamboVoidFunction void-function)
(gen-function FlamboFlatMapFunction flat-map-function)
(gen-function FlamboFlatMapFunction2 flat-map-function2)
(gen-function FlamboPairFlatMapFunction pair-flat-map-function)
(gen-function FlamboPairFunction pair-function)
>>>>>>> 1d86bf9c
<|MERGE_RESOLUTION|>--- conflicted
+++ resolved
@@ -2,44 +2,7 @@
 
 (defmacro gen-function
   [clazz wrapper-name]
-<<<<<<< HEAD
-  (let [new-class-sym (mk-sym "flambo.function.%s" clazz)
-        prefix-sym (mk-sym "%s-" clazz)]
-    `(do
-       (def ~(mk-sym "%s-init" clazz) -init)
-       (def ~(mk-sym "%s-call" clazz) -call)
-       (gen-class
-        :name ~new-class-sym
-        :implements [~(mk-sym "org.apache.spark.api.java.function.%s" clazz)]
-        :prefix ~prefix-sym
-        :init ~'init
-        :state ~'state
-        :constructors {[Object] []})
-       (defn ~wrapper-name [f#]
-         (new ~new-class-sym
-              (if (serfn? f#) (binding [sfn/*serialize* kryo/serialize]
-                                (serialize-fn f#)) f#))))))
 
-(gen-function Function function)
-(gen-function Function2 function2)
-(gen-function Function3 function3)
-(gen-function VoidFunction void-function)
-(gen-function FlatMapFunction flat-map-function)
-(gen-function FlatMapFunction2 flat-map-function2)
-(gen-function PairFlatMapFunction pair-flat-map-function)
-(gen-function PairFunction pair-function)
-
-;; Replaces the PairFunction-call and PairFlatMapFunction-call defined by the gen-function macro.
-#_(defn PairFunction-call [this x]
-  (let [[a b] (-call this x)]
-    (Tuple2. a b)))
-
-#_(defn PairFlatMapFunction-call [this x]
-  (let [ret (-call this x)]
-    (for [v ret
-          :let [[a b] v]]
-      (Tuple2. a b))))
-=======
   `(defn ~wrapper-name [f#]
      (new ~(symbol (str "flambo.function." clazz)) f#)))
 
@@ -50,5 +13,4 @@
 (gen-function FlamboFlatMapFunction flat-map-function)
 (gen-function FlamboFlatMapFunction2 flat-map-function2)
 (gen-function FlamboPairFlatMapFunction pair-flat-map-function)
-(gen-function FlamboPairFunction pair-function)
->>>>>>> 1d86bf9c
+(gen-function FlamboPairFunction pair-function)