;; This is the main entry point to flambo, typically required like `[flambo.api :as f]`.

;; By design, most operations in flambo are built up via the threading macro `->`.

;; The main objective is to provide an idiomatic clojure experience, hiding most of the typing
;; of RDDs and outputs such as dealing with `scala.Tuple2` objects behind the curtains of
;; the api.

;; If you find an RDD operation missing from the api that you'd like to use, pull requests are
;; happily accepted!
;;
(ns flambo.api
<<<<<<< HEAD
  (:refer-clojure :exclude [fn map reduce first count take distinct filter group-by values partition-by keys comp])
  (:require [serializable.fn :as sfn]
            [clojure.tools.logging :as log]
=======
  (:refer-clojure :exclude [fn map reduce first count take distinct filter group-by])
  (:require [clojure.tools.logging :as log]
>>>>>>> 1d86bf9c
            [flambo.function :refer [flat-map-function
                                     flat-map-function2
                                     function
                                     function2
                                     function3
                                     pair-function
                                     pair-flat-map-function
                                     void-function]]
            [flambo.conf :as conf]
            [flambo.utils :as u]
            [flambo.kryo :as k])
  (:import [scala Tuple2 Tuple3]
           [scala.reflect ClassTag$]
<<<<<<< HEAD
           [java.util Comparator ArrayList]
           [org.apache.spark.api.java JavaSparkContext StorageLevels
            JavaRDD JavaPairRDD JavaDoubleRDD]
           [org.apache.spark HashPartitioner]
           [org.apache.spark.rdd PartitionwiseSampledRDD]
           [flambo.function Function Function2 Function3 VoidFunction FlatMapFunction
            PairFunction PairFlatMapFunction]
           [org.apache.spark.util Utils]
           [com.esotericsoftware.kryo KryoSerializable]))
=======
           (java.util Comparator)
           (org.apache.spark.api.java JavaSparkContext StorageLevels)
           org.apache.spark.api.java.JavaRDD
           (org.apache.spark.rdd PartitionwiseSampledRDD)))
>>>>>>> 1d86bf9c

;; flambo makes extensive use of kryo to serialize and deserialize clojure functions
;; and data structures. Here we ensure that these properties are set so they are inhereted
;; into any `SparkConf` objects that are created.
;;
;; flambo WILL NOT WORK without enabling kryo serialization in spark!
;;
(System/setProperty "spark.serializer" "org.apache.spark.serializer.KryoSerializer")
(System/setProperty "spark.kryo.registrator" "flambo.kryo.BaseFlamboRegistrator")

(def STORAGE-LEVELS {:memory-only           StorageLevels/MEMORY_ONLY
                     :memory-only-ser       StorageLevels/MEMORY_ONLY_SER
                     :memory-and-disk       StorageLevels/MEMORY_AND_DISK
                     :memory-and-disk-ser   StorageLevels/MEMORY_AND_DISK_SER
                     :disk-only             StorageLevels/DISK_ONLY
                     :memory-only-2         StorageLevels/MEMORY_ONLY_2
                     :memory-only-ser-2     StorageLevels/MEMORY_ONLY_SER_2
                     :memory-and-disk-2     StorageLevels/MEMORY_AND_DISK_2
                     :memory-and-disk-ser-2 StorageLevels/MEMORY_AND_DISK_SER_2
                     :disk-only-2           StorageLevels/DISK_ONLY_2})

(defmacro fn
  [& body]
  `(clojure.core/fn ~@body))

(defmacro defsparkfn
  [name & body]
  `(def ~name
     (fn ~@body)))

(defn spark-context
  "Creates a spark context that loads settings from given configuration object
   or system properties"
  ([conf]
   (log/debug "JavaSparkContext" (conf/to-string conf))
   (JavaSparkContext. conf))
  ([master app-name]
   (log/debug "JavaSparkContext" master app-name)
   (JavaSparkContext. master app-name)))

(defn local-spark-context
  [app-name]
  (let [conf (-> (conf/spark-conf)
                 (conf/master "local[*]")
                 (conf/app-name app-name))]
    (spark-context conf)))

(defmacro with-context
  [context-sym conf & body]
  `(let [~context-sym (f/spark-context ~conf)]
     (try
       ~@body
       (finally (.stop ~context-sym)))))

(defn jar-of-ns
  [ns]
  (let [clazz (Class/forName (clojure.string/replace (str ns) #"-" "_"))]
    (JavaSparkContext/jarOfClass clazz)))

(defsparkfn tuple [k v]
            (Tuple2. k v))


(defsparkfn untuple [^Tuple2 t]
            (let [v (transient [])]
              (conj! v (._1 t))
              (conj! v (._2 t))
              (persistent! v)))

(defsparkfn double-untuple [^Tuple2 t]
            (let [[x ^Tuple2 t2] (untuple t)
                  v (transient [])]
              (conj! v x)
              (conj! v (untuple t2))
              (persistent! v)))

(defsparkfn group-untuple [^Tuple2 t]
            (let [v (transient [])]
              (conj! v (._1 t))
              (conj! v (into [] (._2 t)))
              (persistent! v)))

(defn- ftruthy?
  [f]
  (fn [x] (u/truthy? (f x))))

(defn seq-value [[k v]]
  [k (seq v)])

(defn untuple-value [[k v]]
  [k (untuple v)])

(defn optional-second-value [[k [v1 v2]]]
  [k [v1 (.orNull v2)]])



;; TODO: Use memfn more often to simplyfy code (and support more signature/usage patterns)



;; TODO: accumulators
;; http://spark.apache.org/docs/latest/programming-guide.html#accumulators

;; ## RDD construction
;;
;; Function for constructing new RDDs
;;
(defn text-file
  "Reads a text file from HDFS, a local file system (available on all nodes),
  or any Hadoop-supported file system URI, and returns it as an `JavaRDD` of Strings."
  [spark-context filename]
  (.textFile spark-context filename))

(defn parallelize
  "Distributes a local collection to form/return an RDD"
  ([spark-context lst] (.parallelize spark-context lst))
  ([spark-context lst num-slices] (.parallelize spark-context lst num-slices)))

(defn parallelize-pairs
  "Distributes a local collection to form/return an RDD"
  ([spark-context lst] (.parallelizePairs spark-context lst))
  ([spark-context lst num-slices] (.parallelizeParis spark-context lst num-slices)))

(defn union
  "Build the union of two or more RDDs"
  ([^JavaRDD rdd1 ^JavaRDD rdd2]
   (.union rdd1 rdd2))
  ([^JavaRDD rdd1 ^JavaRDD rdd2 & rdds]
   (.union (JavaSparkContext/fromSparkContext (.context rdd1)) rdd1 (ArrayList. (conj rdds rdd2)))))

(defn partitionwise-sampled-rdd [rdd sampler preserve-partitioning? seed]
  "Creates a PartitionwiseSampledRRD from existing RDD and a sampler object"
  (-> (PartitionwiseSampledRDD.
        (.rdd rdd)
        sampler
        preserve-partitioning?
        seed
        k/OBJECT-CLASS-TAG
        k/OBJECT-CLASS-TAG)
      (JavaRDD/fromRDD k/OBJECT-CLASS-TAG)))

;; ## Transformations
;;
;; Function for transforming RDDs
;;
(defn map
  "Returns a new RDD formed by passing each element of the source through the function `f`."
  [rdd f]
  (.map rdd (function f)))

(defn map-to-pair
  "Returns a new `JavaPairRDD` of (K, V) pairs by applying `f` to all elements of `rdd`."
  [rdd f]
  (.mapToPair rdd (pair-function f)))

(defn reduce
  "Aggregates the elements of `rdd` using the function `f` (which takes two arguments
  and returns one). The function should be commutative and associative so that it can be
  computed correctly in parallel."
  [rdd f]
  (.reduce rdd (function2 f)))

(defn values
  "Returns the values of a JavaPairRDD"
  [rdd]
  (.values rdd))

(defn flat-map
  "Similar to `map`, but each input item can be mapped to 0 or more output items (so the
   function `f` should return a collection rather than a single item)"
  [rdd f]
  (.flatMap rdd (flat-map-function f)))

(defn flat-map-to-pair
  "Returns a new `JavaPairRDD` by first applying `f` to all elements of `rdd`, and then flattening
  the results."
  [rdd f]
  (.flatMapToPair rdd (pair-flat-map-function f)))

(defn map-partition
  "Similar to `map`, but runs separately on each partition (block) of the `rdd`, so function `f`
  must be of type Iterator<T> => Iterable<U>.
  https://issues.apache.org/jira/browse/SPARK-3369"
  [rdd f]
  (.mapPartitions rdd (flat-map-function f)))

(defn map-partition-with-index
  "Similar to `map-partition` but function `f` is of type (Int, Iterator<T>) => Iterator<U> where
  `i` represents the index of partition."
  [rdd f]
  (.mapPartitionsWithIndex rdd (function2 f) true))

(defn filter
  "Returns a new RDD containing only the elements of `rdd` that satisfy a predicate `f`."
  [rdd f]
  (.filter rdd (function (ftruthy? f))))

(defn foreach
  "Applies the function `f` to all elements of `rdd`."
  [rdd f]
  (.foreach rdd (void-function f)))

(defn aggregate
  "Aggregates the elements of each partition, and then the results for all the partitions,
   using a given combine function and a neutral 'zero value'."
  [rdd zero-value seq-op comb-op]
  (.aggregate rdd zero-value (function2 seq-op) (function2 comb-op)))

(defn fold
  "Aggregates the elements of each partition, and then the results for all the partitions,
  using a given associative function and a neutral 'zero value'"
  [rdd zero-value f]
  (.fold rdd zero-value (function2 f)))


(defn reduce-by-key
  "When called on an `rdd` of (K, V) pairs, returns an RDD of (K, V) pairs
  where the values for each key are aggregated using the given reduce function `f`."
  [rdd f]
  (-> rdd
      (.reduceByKey (function2 f))
      ))

(defn cartesian
  "Creates the cartesian product of two RDDs returning an RDD of pairs"
  [rdd1 rdd2]
  (.cartesian rdd1 rdd2))

(defn group-by
  "Returns an RDD of items grouped by the return value of function `f`."
  ([rdd f]
   (.groupBy rdd (function f)))
  ([rdd f n]
   (.groupBy rdd (function f) n)))

(defn group-by-key
  "Groups the values for each key in `rdd` into a single sequence."
  ([rdd]
   (.groupByKey rdd))
  ([rdd n]
   (.groupByKey rdd n)))

(defn combine-by-key
  "Combines the elements for each key using a custom set of aggregation functions.
  Turns an RDD of (K, V) pairs into a result of type (K, C), for a 'combined type' C.
  Note that V and C can be different -- for example, one might group an RDD of type
  (Int, Int) into an RDD of type (Int, List[Int]).
  Users must provide three functions:
  -- createCombiner, which turns a V into a C (e.g., creates a one-element list)
  -- mergeValue, to merge a V into a C (e.g., adds it to the end of a list)
  -- mergeCombiners, to combine two C's into a single one."
  ([rdd create-combiner merge-value merge-combiners]
   (.combineByKey rdd
                  (function create-combiner)
                  (function2 merge-value)
                  (function2 merge-combiners)))
  ([rdd create-combiner merge-value merge-combiners n]
   (.combineByKey rdd
                  (function create-combiner)
                  (function2 merge-value)
                  (function2 merge-combiners)
                  n)))

(defn sort-by-key
  "When called on `rdd` of (K, V) pairs where K implements ordered, returns a dataset of
   (K, V) pairs sorted by keys in ascending or descending order, as specified by the boolean
   ascending argument."
  ([rdd]
   (sort-by-key rdd compare true))
  ([rdd x]
   ;; RDD has a .sortByKey signature with just a Boolean arg, but it doesn't
   ;; seem to work when I try it, bool is ignored.
   (if (instance? Boolean x)
     (sort-by-key rdd compare x)
     (sort-by-key rdd x true)))
  ([rdd compare-fn asc?]
   (.sortByKey rdd
               (if (instance? Comparator compare-fn)
                 compare-fn
                 (comparator compare-fn))
               (u/truthy? asc?))))

(defn join
  "When called on `rdd` of type (K, V) and (K, W), returns a dataset of
  (K, (V, W)) pairs with all pairs of elements for each key."
  [rdd other]
  (.join rdd other))

(defn left-outer-join
  "Performs a left outer join of `rdd` and `other`. For each element (K, V)
   in the RDD, the resulting RDD will either contain all pairs (K, (V, W)) for W in other,
   or the pair (K, (V, nil)) if no elements in other have key K."
  [rdd other]
  (.leftOuterJoin rdd other))

(defn sample
  "Returns a `fraction` sample of `rdd`, with or without replacement,
  using a given random number generator `seed`."
  [rdd with-replacement? fraction seed]
  (.sample rdd with-replacement? fraction seed))

(defn coalesce
  "Decrease the number of partitions in `rdd` to `n`.
  Useful for running operations more efficiently after filtering down a large dataset."
  ([rdd n]
   (.coalesce rdd n))
  ([rdd n shuffle?]
   (.coalesce rdd n shuffle?)))

(defn repartition
  "Returns a new `rdd` with exactly `n` partitions."
  [rdd n]
  (.repartition rdd n))

;; ## Actions
;;
;; Action return their results to the driver process.
;;
(defn count-by-key
  "Only available on RDDs of type (K, V).
  Returns a map of (K, Int) pairs with the count of each key."
  [rdd]
  (into {}
        (.countByKey rdd)))

(defn count-by-value
  "Return the count of each unique value in `rdd` as a map of (value, count)
  pairs."
  [rdd]
  (into {} (.countByValue rdd)))

(defn save-as-text-file
  "Writes the elements of `rdd` as a text file (or set of text files)
  in a given directory `path` in the local filesystem, HDFS or any other Hadoop-supported
  file system. Spark will call toString on each element to convert it to a line of
  text in the file."
  [rdd path]
  (.saveAsTextFile rdd path))

(defn save-as-sequence-file
  "Writes the elements of `rdd` as a Hadoop SequenceFile in a given `path`
   in the local filesystem, HDFS or any other Hadoop-supported file system.
   This is available on RDDs of key-value pairs that either implement Hadoop's
   Writable interface."
  [rdd path]
  (.saveAsSequenceFile rdd path))

(defn persist
  "Sets the storage level of `rdd` to persist its values across operations
  after the first time it is computed. storage levels are available in the `STORAGE-LEVELS' map.
  This can only be used to assign a new storage level if the RDD does not have a storage level set already."
  [rdd storage-level]
  (.persist rdd storage-level))

(def first
  "Returns the first element of `rdd`."
  (memfn first))

(def count
  "Return the number of elements in `rdd`."
  (memfn count))

(def glom
  "Returns an RDD created by coalescing all elements of `rdd` within each partition into a list."
  (memfn glom))

(def cache
  "Persists `rdd` with the default storage level (`MEMORY_ONLY`)."
  (memfn cache))

(def collect
  "Returns all the elements of `rdd` as an array at the driver process."
  (memfn collect))

(defn distinct
  "Return a new RDD that contains the distinct elements of the source `rdd`."
  ([rdd]
   (.distinct rdd))
  ([rdd n]
   (.distinct rdd n)))

(defn take
  "Return an array with the first n elements of `rdd`.
  (Note: this is currently not executed in parallel. Instead, the driver
  program computes all the elements)."
  [rdd cnt]
  (.take rdd cnt))


;; TODO defsparkfn should accept docstring, keep meta information from defn like location etc.

(defn comp
  "Takes a set of functions and returns a fn that is the composition
  of those fns.  The returned fn takes a variable number of args,
  applies the rightmost of fns to the args, the next
  fn (right-to-left) to the result, etc."
  {:added  "1.0"
   :static true}
  ([] identity)
  ([f] f)
  ([f g]
   (fn
     ([] (f (g)))
     ([x] (f (g x)))
     ([x y] (f (g x y)))
     ([x y z] (f (g x y z)))
     ([x y z & args] (f (apply g x y z args)))))
  ([f g h]
   (fn
     ([] (f (g (h))))
     ([x] (f (g (h x))))
     ([x y] (f (g (h x y))))
     ([x y z] (f (g (h x y z))))
     ([x y z & args] (f (g (apply h x y z args))))))
  ([f g h i]
   (fn
     ([] (f (g (h (i)))))
     ([x] (f (g (h (i x)))))
     ([x y] (f (g (h (i x y)))))
     ([x y z] (f (g (h (i x y z)))))
     ([x y z & args] (f (g (h (apply i x y z args))))))))

(defn partitions
  "Returns a vector of partitions for a given JavaRDD"
  [javaRdd]
  (into [] (.partitions (.rdd javaRdd))))


(defn hash-partitioner-fn
  ([n]
   (fn [rdd]
       (HashPartitioner. n)))
  #_([subkey-fn n]
   (fn [rdd]
       (proxy [HashPartitioner ] [n]
         (getPartition [key]
           (let [subkey (subkey-fn key)]
             (mod (hash subkey) n))))))
  )

(defn partition-by
  [^JavaPairRDD rdd partitioner-fn]
  (.partitionBy rdd (partitioner-fn rdd)))


(defn foreach-partition
  "Applies the function `f` to all elements of `rdd`."
  [rdd f]
  (.foreachPartition rdd (void-function (comp f iterator-seq))))




(defn key-by
  "Creates tuples of the elements in this RDD by applying `f`."
  [^JavaRDD rdd f]
  (map-to-pair rdd (fn [x] (tuple (f x) x))))

(defn keys
  "Return an RDD with the keys of each tuple."
  [^JavaPairRDD rdd]
  (.keys rdd))




(defn cogroup
  ([^JavaPairRDD rdd ^JavaPairRDD other]
   (.cogroup rdd other))
  ([^JavaPairRDD rdd ^JavaPairRDD other1 ^JavaPairRDD other2]
   (.cogroup rdd
             other1
             other2)))


(defn checkpoint [^JavaRDD rdd]
  (.checkpoint rdd))


(defn rdd-name
  ([rdd name]
   (.setName rdd name))
  ([rdd]
   (.name rdd)))


(defmulti histogram "compute histogram of an RDD of doubles"
          (fn [_ bucket-arg] (sequential? bucket-arg)))

(defmethod histogram true [rdd buckets]
  (let [counts (-> (JavaDoubleRDD/fromRDD (.rdd rdd))
                   (.histogram (double-array buckets)))]
    (into [] counts)))

(defmethod histogram false [rdd bucket-count]
  (let [[buckets counts] (-> (JavaDoubleRDD/fromRDD (.rdd rdd))
                             (.histogram bucket-count)
                             untuple)]
    [(into [] buckets) (into [] counts)]))<|MERGE_RESOLUTION|>--- conflicted
+++ resolved
@@ -10,14 +10,8 @@
 ;; happily accepted!
 ;;
 (ns flambo.api
-<<<<<<< HEAD
   (:refer-clojure :exclude [fn map reduce first count take distinct filter group-by values partition-by keys comp])
-  (:require [serializable.fn :as sfn]
-            [clojure.tools.logging :as log]
-=======
-  (:refer-clojure :exclude [fn map reduce first count take distinct filter group-by])
   (:require [clojure.tools.logging :as log]
->>>>>>> 1d86bf9c
             [flambo.function :refer [flat-map-function
                                      flat-map-function2
                                      function
@@ -31,22 +25,13 @@
             [flambo.kryo :as k])
   (:import [scala Tuple2 Tuple3]
            [scala.reflect ClassTag$]
-<<<<<<< HEAD
            [java.util Comparator ArrayList]
            [org.apache.spark.api.java JavaSparkContext StorageLevels
             JavaRDD JavaPairRDD JavaDoubleRDD]
            [org.apache.spark HashPartitioner]
            [org.apache.spark.rdd PartitionwiseSampledRDD]
-           [flambo.function Function Function2 Function3 VoidFunction FlatMapFunction
-            PairFunction PairFlatMapFunction]
            [org.apache.spark.util Utils]
            [com.esotericsoftware.kryo KryoSerializable]))
-=======
-           (java.util Comparator)
-           (org.apache.spark.api.java JavaSparkContext StorageLevels)
-           org.apache.spark.api.java.JavaRDD
-           (org.apache.spark.rdd PartitionwiseSampledRDD)))
->>>>>>> 1d86bf9c
 
 ;; flambo makes extensive use of kryo to serialize and deserialize clojure functions
 ;; and data structures. Here we ensure that these properties are set so they are inhereted
