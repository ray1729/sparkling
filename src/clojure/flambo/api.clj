;; This is the main entry point to flambo, typically required like `[flambo.api :as f]`.

;; By design, most operations in flambo are built up via the threading macro `->`.

;; The main objective is to provide an idiomatic clojure experience, hiding most of the typing
;; of RDDs and outputs such as dealing with `scala.Tuple2` objects behind the curtains of
;; the api.

;; If you find an RDD operation missing from the api that you'd like to use, pull requests are
;; happily accepted!
;;
(ns flambo.api
  (:refer-clojure :exclude [fn map reduce first count take distinct filter group-by values partition-by keys comp])
  (:require [serializable.fn :as sfn]
            [clojure.tools.logging :as log]
            [flambo.function :refer [flat-map-function
                                     flat-map-function2
                                     function
                                     function2
                                     function3
                                     pair-function
                                     pair-flat-map-function
                                     void-function]]
            [flambo.conf :as conf]
            [flambo.utils :as u]
            [flambo.kryo :as k])
  (:import [scala Tuple2 Tuple3]
           [scala.reflect ClassTag$]
           (java.util Comparator)
<<<<<<< HEAD
           (org.apache.spark.api.java JavaSparkContext StorageLevels)
           [org.apache.spark.api.java JavaRDD JavaPairRDD]
           [org.apache.spark HashPartitioner]
=======
           (org.apache.spark.api.java JavaSparkContext StorageLevels
                                      JavaRDD JavaDoubleRDD)
>>>>>>> 690fa535
           (org.apache.spark.rdd PartitionwiseSampledRDD)
           (flambo.function Function Function2 Function3 VoidFunction FlatMapFunction
                            PairFunction PairFlatMapFunction)
           [org.apache.spark.util Utils]
           [com.esotericsoftware.kryo KryoSerializable]))

;; flambo makes extensive use of kryo to serialize and deserialize clojure functions
;; and data structures. Here we ensure that these properties are set so they are inhereted
;; into any `SparkConf` objects that are created.
;;
;; flambo WILL NOT WORK without enabling kryo serialization in spark!
;;
(System/setProperty "spark.serializer" "org.apache.spark.serializer.KryoSerializer")
(System/setProperty "spark.kryo.registrator" "flambo.kryo.BaseFlamboRegistrator")

(def STORAGE-LEVELS {:memory-only StorageLevels/MEMORY_ONLY
                     :memory-only-ser StorageLevels/MEMORY_ONLY_SER
                     :memory-and-disk StorageLevels/MEMORY_AND_DISK
                     :memory-and-disk-ser StorageLevels/MEMORY_AND_DISK_SER
                     :disk-only StorageLevels/DISK_ONLY
                     :memory-only-2 StorageLevels/MEMORY_ONLY_2
                     :memory-only-ser-2 StorageLevels/MEMORY_ONLY_SER_2
                     :memory-and-disk-2 StorageLevels/MEMORY_AND_DISK_2
                     :memory-and-disk-ser-2 StorageLevels/MEMORY_AND_DISK_SER_2
                     :disk-only-2 StorageLevels/DISK_ONLY_2})

(defmacro fn
  [& body]
  `(sfn/fn ~@body))

(defmacro defsparkfn
  [name & body]
  `(def ~name
     (fn ~@body)))

(defn spark-context
  "Creates a spark context that loads settings from given configuration object
   or system properties"
  ([conf]
     (log/debug "JavaSparkContext" (conf/to-string conf))
     (JavaSparkContext. conf))
  ([master app-name]
     (log/debug "JavaSparkContext" master app-name)
     (JavaSparkContext. master app-name)))

(defn local-spark-context
  [app-name]
  (let [conf (-> (conf/spark-conf)
                 (conf/master "local[*]")
                 (conf/app-name app-name))]
    (spark-context conf)))

(defmacro with-context
  [context-sym conf & body]
  `(let [~context-sym (f/spark-context ~conf)]
     (try
       ~@body
       (finally (.stop ~context-sym)))))

(defn jar-of-ns
  [ns]
  (let [clazz (Class/forName (clojure.string/replace (str ns) #"-" "_"))]
    (JavaSparkContext/jarOfClass clazz)))

(defsparkfn untuple [^Tuple2 t]
  (let [v (transient [])]
    (conj! v (._1 t))
    (conj! v (._2 t))
    (persistent! v)))

(defsparkfn double-untuple [^Tuple2 t]
  (let [[x ^Tuple2 t2] (untuple t)
        v (transient [])]
    (conj! v x)
    (conj! v (untuple t2))
    (persistent! v)))

(defsparkfn group-untuple [^Tuple2 t]
  (let [v (transient [])]
    (conj! v (._1 t))
    (conj! v (into [] (._2 t)))
    (persistent! v)))

(defn- ftruthy?
  [f]
  (fn [x] (u/truthy? (f x))))

;; TODO: accumulators
;; http://spark.apache.org/docs/latest/programming-guide.html#accumulators

;; ## RDD construction
;;
;; Function for constructing new RDDs
;;
(defn text-file
  "Reads a text file from HDFS, a local file system (available on all nodes),
  or any Hadoop-supported file system URI, and returns it as an `JavaRDD` of Strings."
  [spark-context filename]
  (.textFile spark-context filename))

(defn parallelize
  "Distributes a local collection to form/return an RDD"
  ([spark-context lst] (.parallelize spark-context lst))
  ([spark-context lst num-slices] (.parallelize spark-context lst num-slices)))

(defn union
  "Build the union of two or more RDDs"
  [context rdd & rdds]
  (.union context rdd (java.util.ArrayList. rdds)))

(defn partitionwise-sampled-rdd [rdd sampler preserve-partitioning? seed]
  "Creates a PartitionwiseSampledRRD from existing RDD and a sampler object"
  (-> (PartitionwiseSampledRDD.
       (.rdd rdd)
       sampler
       preserve-partitioning?
       seed
       k/OBJECT-CLASS-TAG
       k/OBJECT-CLASS-TAG)
      (JavaRDD/fromRDD k/OBJECT-CLASS-TAG)))

;; ## Transformations
;;
;; Function for transforming RDDs
;;
(defn map
  "Returns a new RDD formed by passing each element of the source through the function `f`."
  [rdd f]
  (.map rdd (function f)))

(defn map-to-pair
  "Returns a new `JavaPairRDD` of (K, V) pairs by applying `f` to all elements of `rdd`."
  [rdd f]
  (.mapToPair rdd (pair-function f)))

(defn reduce
  "Aggregates the elements of `rdd` using the function `f` (which takes two arguments
  and returns one). The function should be commutative and associative so that it can be
  computed correctly in parallel."
  [rdd f]
  (.reduce rdd (function2 f)))

(defn values
  "Returns the values of a JavaPairRDD"
  [rdd]
  (-> rdd
      (map-to-pair identity)
      .values))

(defn flat-map
  "Similar to `map`, but each input item can be mapped to 0 or more output items (so the
   function `f` should return a collection rather than a single item)"
  [rdd f]
  (.flatMap rdd (flat-map-function f)))

(defn flat-map-to-pair
  "Returns a new `JavaPairRDD` by first applying `f` to all elements of `rdd`, and then flattening
  the results."
  [rdd f]
  (.flatMapToPair rdd (pair-flat-map-function f)))

(defn map-partition
  "Similar to `map`, but runs separately on each partition (block) of the `rdd`, so function `f`
  must be of type Iterator<T> => Iterable<U>.
  https://issues.apache.org/jira/browse/SPARK-3369"
  [rdd f]
  (.mapPartitions rdd (flat-map-function f)))

(defn map-partition-with-index
  "Similar to `map-partition` but function `f` is of type (Int, Iterator<T>) => Iterator<U> where
  `i` represents the index of partition."
  [rdd f]
  (.mapPartitionsWithIndex rdd (function2 f) true))

(defn filter
  "Returns a new RDD containing only the elements of `rdd` that satisfy a predicate `f`."
  [rdd f]
  (.filter rdd (function (ftruthy? f))))

(defn foreach
  "Applies the function `f` to all elements of `rdd`."
  [rdd f]
  (.foreach rdd (void-function f)))

(defn aggregate
  "Aggregates the elements of each partition, and then the results for all the partitions,
   using a given combine function and a neutral 'zero value'."
  [rdd zero-value seq-op comb-op]
  (.aggregate rdd zero-value (function2 seq-op) (function2 comb-op)))

(defn fold
  "Aggregates the elements of each partition, and then the results for all the partitions,
  using a given associative function and a neutral 'zero value'"
  [rdd zero-value f]
  (.fold rdd zero-value (function2 f)))

(defn reduce-by-key
  "When called on an `rdd` of (K, V) pairs, returns an RDD of (K, V) pairs
  where the values for each key are aggregated using the given reduce function `f`."
  [rdd f]
  (-> rdd
      (map-to-pair identity)
      (.reduceByKey (function2 f))
      (.map (function untuple))))

(defn cartesian
  "Creates the cartesian product of two RDDs returning an RDD of pairs"
  [rdd1 rdd2]
  (-> (.cartesian rdd1 rdd2)
    (.map (function untuple))))

(defn group-by
  "Returns an RDD of items grouped by the return value of function `f`."
  ([rdd f]
     (-> rdd
         (.groupBy (function f))
         (.map (function group-untuple))))
  ([rdd f n]
     (-> rdd
         (.groupBy (function f) n)
         (.map (function group-untuple)))))

(defn group-by-key
  "Groups the values for each key in `rdd` into a single sequence."
  ([rdd]
     (-> rdd
         (map-to-pair identity)
         .groupByKey
         (.map (function group-untuple))))
  ([rdd n]
     (-> rdd
         (map-to-pair identity)
         (.groupByKey n)
         (.map (function group-untuple)))))

(defn combine-by-key
  "Combines the elements for each key using a custom set of aggregation functions.
  Turns an RDD of (K, V) pairs into a result of type (K, C), for a 'combined type' C.
  Note that V and C can be different -- for example, one might group an RDD of type
  (Int, Int) into an RDD of type (Int, List[Int]).
  Users must provide three functions:
  -- createCombiner, which turns a V into a C (e.g., creates a one-element list)
  -- mergeValue, to merge a V into a C (e.g., adds it to the end of a list)
  -- mergeCombiners, to combine two C's into a single one."
  ([rdd create-combiner merge-value merge-combiners]
     (-> rdd
         (map-to-pair identity)
         (.combineByKey (function create-combiner)
                        (function2 merge-value)
                        (function2 merge-combiners))
         (.map (function untuple))))
  ([rdd create-combiner merge-value merge-combiners n]
     (-> rdd
         (map-to-pair identity)
         (.combineByKey (function create-combiner)
                        (function2 merge-value)
                        (function2 merge-combiners)
                        n)
         (.map (function untuple)))))

(defn sort-by-key
  "When called on `rdd` of (K, V) pairs where K implements ordered, returns a dataset of
   (K, V) pairs sorted by keys in ascending or descending order, as specified by the boolean
   ascending argument."
  ([rdd]
     (sort-by-key rdd compare true))
  ([rdd x]
     ;; RDD has a .sortByKey signature with just a Boolean arg, but it doesn't
     ;; seem to work when I try it, bool is ignored.
     (if (instance? Boolean x)
       (sort-by-key rdd compare x)
       (sort-by-key rdd x true)))
  ([rdd compare-fn asc?]
     (-> rdd
         (map-to-pair identity)
         (.sortByKey
          (if (instance? Comparator compare-fn)
            compare-fn
            (comparator compare-fn))
          (u/truthy? asc?))
         (.map (function untuple)))))

(defn join
  "When called on `rdd` of type (K, V) and (K, W), returns a dataset of
  (K, (V, W)) pairs with all pairs of elements for each key."
  [rdd other]
  (-> rdd
      (map-to-pair identity)
      (.join (map-to-pair other identity))
      (.map (function double-untuple))))

(defn left-outer-join
  "Performs a left outer join of `rdd` and `other`. For each element (K, V)
   in the RDD, the resulting RDD will either contain all pairs (K, (V, W)) for W in other,
   or the pair (K, (V, nil)) if no elements in other have key K."
  [rdd other]
  (-> rdd
      (map-to-pair identity)
      (.leftOuterJoin (map-to-pair other identity))
      (.map (function
             (fn [t]
                      (let [[x t2] (untuple t)
                            [a b] (untuple t2)]
                        (vector x [a (.orNull b)])))))))

(defn sample
  "Returns a `fraction` sample of `rdd`, with or without replacement,
  using a given random number generator `seed`."
  [rdd with-replacement? fraction seed]
  (.sample rdd with-replacement? fraction seed))

(defn coalesce
  "Decrease the number of partitions in `rdd` to `n`.
  Useful for running operations more efficiently after filtering down a large dataset."
  ([rdd n]
     (.coalesce rdd n))
  ([rdd n shuffle?]
     (.coalesce rdd n shuffle?)))

(defn repartition
  "Returns a new `rdd` with exactly `n` partitions."
  [rdd n]
  (.repartition rdd n))

;; ## Actions
;;
;; Action return their results to the driver process.
;;
(defn count-by-key
  "Only available on RDDs of type (K, V).
  Returns a map of (K, Int) pairs with the count of each key."
  [rdd]
  (into {}
        (-> rdd
            (map-to-pair identity)
            .countByKey)))

(defn count-by-value
  "Return the count of each unique value in `rdd` as a map of (value, count)
  pairs."
  [rdd]
  (into {} (.countByValue rdd)))

(defn save-as-text-file
  "Writes the elements of `rdd` as a text file (or set of text files)
  in a given directory `path` in the local filesystem, HDFS or any other Hadoop-supported
  file system. Spark will call toString on each element to convert it to a line of
  text in the file."
  [rdd path]
  (.saveAsTextFile rdd path))

(defn save-as-sequence-file
  "Writes the elements of `rdd` as a Hadoop SequenceFile in a given `path`
   in the local filesystem, HDFS or any other Hadoop-supported file system.
   This is available on RDDs of key-value pairs that either implement Hadoop's
   Writable interface."
  [rdd path]
  (.saveAsSequenceFile rdd path))

(defn persist
  "Sets the storage level of `rdd` to persist its values across operations
  after the first time it is computed. storage levels are available in the `STORAGE-LEVELS' map.
  This can only be used to assign a new storage level if the RDD does not have a storage level set already."
  [rdd storage-level]
  (.persist rdd storage-level))

(def first
  "Returns the first element of `rdd`."
  (memfn first))

(def count
  "Return the number of elements in `rdd`."
  (memfn count))

(def glom
  "Returns an RDD created by coalescing all elements of `rdd` within each partition into a list."
  (memfn glom))

(def cache
  "Persists `rdd` with the default storage level (`MEMORY_ONLY`)."
  (memfn cache))

(def collect
  "Returns all the elements of `rdd` as an array at the driver process."
  (memfn collect))

(defn distinct
  "Return a new RDD that contains the distinct elements of the source `rdd`."
  ([rdd]
     (.distinct rdd))
  ([rdd n]
     (.distinct rdd n)))

(defn take
  "Return an array with the first n elements of `rdd`.
  (Note: this is currently not executed in parallel. Instead, the driver
  program computes all the elements)."
  [rdd cnt]
  (.take rdd cnt))

<<<<<<< HEAD

;; TODO defsparkfn should accept docstring, keep meta information from defn like location etc.

(defn comp
  "Takes a set of functions and returns a fn that is the composition
  of those fns.  The returned fn takes a variable number of args,
  applies the rightmost of fns to the args, the next
  fn (right-to-left) to the result, etc."
  {:added  "1.0"
   :static true}
  ([] identity)
  ([f] f)
  ([f g]
   (fn
     ([] (f (g)))
     ([x] (f (g x)))
     ([x y] (f (g x y)))
     ([x y z] (f (g x y z)))
     ([x y z & args] (f (apply g x y z args)))))
  ([f g h]
   (fn
     ([] (f (g (h))))
     ([x] (f (g (h x))))
     ([x y] (f (g (h x y))))
     ([x y z] (f (g (h x y z))))
     ([x y z & args] (f (g (apply h x y z args))))))
  ([f1 f2 f3 & fs]
   (let [fs (reverse (list* f1 f2 f3 fs))]
     (fn [& args]
           (loop [ret (apply (first fs) args) fs (next fs)]
             (if fs
               (recur ((first fs) ret) (next fs))
               ret))))))

(defn partitions
  "Returns a vector of partitions for a given JavaRDD"
  [^JavaRDD javaRdd]
  (into [] (.partitions (.rdd javaRdd))))


(defn hash-partitioner-fn
  ([n]
   (fn [rdd]
       (HashPartitioner. n)))
  #_([subkey-fn n]
   (fn [rdd]
       (proxy [HashPartitioner ] [n]
         (getPartition [key]
           (let [subkey (subkey-fn key)]
             (mod (hash subkey) n))))))
  )

(defn partition-by
  [^JavaRDD rdd partitioner-fn]
  (-> rdd
      (map-to-pair identity)
      ^JavaPairRDD ((fn [^JavaPairRDD rdd] (.partitionBy rdd (partitioner-fn rdd))))
      (.map (function untuple))))


(defn foreach-partition
  "Applies the function `f` to all elements of `rdd`."
  [^JavaRDD rdd f]
  (.foreachPartition rdd (void-function (comp f iterator-seq))))




(defn key-by
  "Creates tuples of the elements in this RDD by applying `f`."
  [^JavaRDD rdd f]
  (map rdd (fn [x] [(f x) x])))

(defn keys
  "Return an RDD with the keys of each tuple."
  [^JavaRDD rdd]
  (-> rdd
      ^JavaPairRDD
      (map-to-pair identity)
      .keys))

(defn union
  "Return the union of two RDDs."
  [^JavaRDD rdd1 ^JavaRDD rdd2]                             ;; todo: allow more than two RDDs to be 'union'ed.
  (.union rdd1 rdd2))

(defsparkfn seqify-untuple-2 [^Tuple2 t]
              (let [k (._1 t)
                    v ^Tuple2 (._2 t)]
                [k [(seq (._1 v)) (seq (._2 v))]]))

(defsparkfn seqify-untuple-3 [^Tuple2 t]
            (let [k (._1 t)
                  v ^Tuple3 (._2 t)]
              [k [(seq (._1 v)) (seq (._2 v)) (seq (._3 v))]]))




(defn cogroup
  ([^JavaPairRDD rdd ^JavaPairRDD other]
  (-> rdd
      ^JavaPairRDD
      (map-to-pair identity)
      (.cogroup (map-to-pair other identity))
      (map seqify-untuple-2)))
  ([^JavaPairRDD rdd ^JavaPairRDD other1 ^JavaPairRDD other2]
   (-> rdd
       ^JavaPairRDD
       (map-to-pair identity)
       (.cogroup (map-to-pair other1 identity) (map-to-pair other2 identity))
       (map seqify-untuple-3))))


(defn checkpoint [^JavaRDD rdd]
  (.checkpoint rdd))


(defn rdd-name
  ([^JavaRDD rdd name]
   (.setName rdd name))
  ([^JavaRDD rdd]
   (.name rdd)))
=======
(defmulti histogram "compute histogram of an RDD of doubles"
  (fn [_ bucket-arg] (sequential? bucket-arg)))

(defmethod histogram true [rdd buckets]
  (let [counts (-> (JavaDoubleRDD/fromRDD (.rdd rdd))
                   (.histogram (double-array buckets)))]
       (into [] counts)))

(defmethod histogram false [rdd bucket-count]
  (let [[buckets counts] (-> (JavaDoubleRDD/fromRDD (.rdd rdd))
                             (.histogram bucket-count)
                             untuple)]
    [(into [] buckets) (into [] counts)]))
>>>>>>> 690fa535
<|MERGE_RESOLUTION|>--- conflicted
+++ resolved
@@ -26,18 +26,13 @@
             [flambo.kryo :as k])
   (:import [scala Tuple2 Tuple3]
            [scala.reflect ClassTag$]
-           (java.util Comparator)
-<<<<<<< HEAD
-           (org.apache.spark.api.java JavaSparkContext StorageLevels)
-           [org.apache.spark.api.java JavaRDD JavaPairRDD]
+           [java.util Comparator]
+           [org.apache.spark.api.java JavaSparkContext StorageLevels
+                                      JavaRDD JavaPairRDD JavaDoubleRDD]
            [org.apache.spark HashPartitioner]
-=======
-           (org.apache.spark.api.java JavaSparkContext StorageLevels
-                                      JavaRDD JavaDoubleRDD)
->>>>>>> 690fa535
-           (org.apache.spark.rdd PartitionwiseSampledRDD)
-           (flambo.function Function Function2 Function3 VoidFunction FlatMapFunction
-                            PairFunction PairFlatMapFunction)
+           [org.apache.spark.rdd PartitionwiseSampledRDD]
+           [flambo.function Function Function2 Function3 VoidFunction FlatMapFunction
+                            PairFunction PairFlatMapFunction]
            [org.apache.spark.util Utils]
            [com.esotericsoftware.kryo KryoSerializable]))
 
@@ -435,7 +430,6 @@
   [rdd cnt]
   (.take rdd cnt))
 
-<<<<<<< HEAD
 
 ;; TODO defsparkfn should accept docstring, keep meta information from defn like location etc.
 
@@ -559,7 +553,8 @@
    (.setName rdd name))
   ([^JavaRDD rdd]
    (.name rdd)))
-=======
+
+
 (defmulti histogram "compute histogram of an RDD of doubles"
   (fn [_ bucket-arg] (sequential? bucket-arg)))
 
@@ -572,5 +567,4 @@
   (let [[buckets counts] (-> (JavaDoubleRDD/fromRDD (.rdd rdd))
                              (.histogram bucket-count)
                              untuple)]
-    [(into [] buckets) (into [] counts)]))
->>>>>>> 690fa535
+    [(into [] buckets) (into [] counts)]))