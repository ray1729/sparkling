--- conflicted
+++ resolved
@@ -55,15 +55,8 @@
           {{ content }}
         </div>
       </div>
-<<<<<<< HEAD
       <footer class='footer article'>
         <p>This website was developed by the
-=======
-    </div>
-    <footer class='footer article'>
-      <div class='container'>
-        <p>This website was developed by
->>>>>>> e0627397
           &nbsp;<a href='http://github.com/clojurewerkz'>ClojureWerkz team</a>.</p>
         <p>Follow us on Twitter:
           &nbsp;<a href='http://twitter.com/clojurewerkz'>ClojureWerkz</a>,&nbsp;<a href='http://twitter.com/michaelklishin'>Michael Klishin</a>,&nbsp;<a href='http://twitter.com/ifesdjeen'>Alex P</a></p>
