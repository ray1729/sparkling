--- conflicted
+++ resolved
@@ -199,8 +199,6 @@
                           f/collect
                           vec) => [["Four" 1] ["score" 1] ["and" 1] ["seven" 1] ["years" 1] ["ago" 1]])
 
-<<<<<<< HEAD
-=======
                     (fact
                       "map-partition"
                       (-> (f/parallelize c [0 1 2 3 4])
@@ -223,7 +221,6 @@
                                       (just [0 1 2 3 4] :in-any-order) ;; values in partitions
                                       ]))
 
->>>>>>> a1e8c745
                     (future-fact "repartition returns a new RDD with exactly n partitions")
 
                     )))
@@ -276,14 +273,11 @@
                           (f/foreach (f/fn [x] x))) => nil)
 
                     (fact
-<<<<<<< HEAD
-=======
                       "foreach-partition runs a function on each partition iterator of RDD; basically for side effects like foreach"
                       (-> (f/parallelize c [1 2 3 4 5])
                           (f/foreach-partition identity)) => nil)
 
                     (fact
->>>>>>> a1e8c745
                       "fold returns aggregate each partition, and then the results for all the partitions,
                       using a given associative function and a neutral 'zero value'"
                       (-> (f/parallelize c [1 2 3 4 5])
