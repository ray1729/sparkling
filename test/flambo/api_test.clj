(ns flambo.api-test
<<<<<<< HEAD
  (:import [org.apache.spark HashPartitioner]
           [scala None Some])
  (:use midje.sweet)
=======
  (:use clojure.test)
>>>>>>> 1d86bf9c
  (:require [flambo.api :as f]
            [flambo.conf :as conf]
            [flambo.scalaInterop :as si]                    ;; this is to have the reader macro flambo/tuple defined
            [flambo.destructuring :as fd]
            ))

<<<<<<< HEAD
(defn untuple-all [coll]
  (map f/untuple coll))

(defn seq-values [coll]
  (map f/seq-value coll))

(defn untuple-values [coll]
  (map f/untuple-value coll))

(defn optional-second-values [coll]
  (map f/optional-second-value coll))

(defn some-instance? [cls option]
  (and (instance? Some option) (instance? cls (.get option))))

(f/defsparkfn identity-vec [& args]
  (vec args))

(defn vec$ [x]
  (when x (vec x)))

(facts
  "about spark-context"
=======
(deftest spark-context
>>>>>>> 1d86bf9c
  (let [conf (-> (conf/spark-conf)
                 (conf/master "local[*]")
                 (conf/app-name "api-test"))]
    (f/with-context c conf
<<<<<<< HEAD
                    (fact
                      "gives us a JavaSparkContext"
                      (class c) => org.apache.spark.api.java.JavaSparkContext)

                    (fact
                      "creates a JavaRDD"
                      (class (f/parallelize c [1 2 3 4 5])) => org.apache.spark.api.java.JavaRDD)

                    (fact
                      "round-trips a clojure vector"
                      (-> (f/parallelize c [1 2 3 4 5]) f/collect vec) => (just [1 2 3 4 5])))))

(facts :fn
       "about serializable functions"

       (let [myfn (f/fn [x] (* 2 x))]
         (fact
           "inline op returns a serializable fn"
           (type myfn) => :serializable.fn/serializable-fn)

         (fact
           "we can serialize it to a byte-array"
           (class (serializable.fn/serialize myfn)) => (Class/forName "[B"))

         (fact
           "it round-trips back to a serializable fn"
           (type (-> myfn serializable.fn/serialize serializable.fn/deserialize)) => :serializable.fn/serializable-fn)

         (fact :comp
               "it round-trips back to a serializable fn (comp)"
               (type (-> (f/comp myfn) serializable.fn/serialize serializable.fn/deserialize)) => :serializable.fn/serializable-fn)

         (fact :comp
               "it round-trips back to a serializable fn (comp)"
               (type (-> (f/comp myfn myfn myfn myfn) serializable.fn/serialize serializable.fn/deserialize)) => :serializable.fn/serializable-fn)

         #_(fact :comp ;; this won't work due to a limitation in serializable-fn
               "it round-trips back to a serializable fn (comp)"
               (type (-> (f/comp myfn myfn myfn myfn myfn) serializable.fn/serialize serializable.fn/deserialize)) => :serializable.fn/serializable-fn)

         ))

(facts
  "about untupling"

  (fact
    "untuple returns a 2 vector"
    (let [tuple2 (scala.Tuple2. 1 "hi")]
      (f/untuple tuple2) => [1 "hi"]))

  (fact
    "double untuple returns a vector with a key and a 2 vector value"
    (let [double-tuple2 (scala.Tuple2. 1 (scala.Tuple2. 2 "hi"))]
      (f/double-untuple double-tuple2) => [1 [2 "hi"]])))
=======
      (testing "gives us a JavaSparkContext"
        (is (= (class c) org.apache.spark.api.java.JavaSparkContext)))

      (testing "creates a JavaRDD"
        (is (= (class (f/parallelize c [1 2 3 4 5]))
               org.apache.spark.api.java.JavaRDD)))

      (testing "round-trips a clojure vector"
        (is (= (-> (f/parallelize c [1 2 3 4 5]) f/collect vec)
               [1 2 3 4 5]))))))

(deftest untupling
  (testing "untuple returns a 2 vector"
    (let [tuple2 (scala.Tuple2. 1 "hi")]
      (is (= (f/untuple tuple2) [1 "hi"]))))
>>>>>>> 1d86bf9c

  (testing "double untuple returns a vector with a key and a 2 vector value"
    (let [double-tuple2 (scala.Tuple2. 1 (scala.Tuple2. 2 "hi"))]
      (is (= (f/double-untuple double-tuple2) [1 [2 "hi"]])))))

(deftest transformations
  (let [conf (-> (conf/spark-conf)
                 (conf/master "local[*]")
                 (conf/app-name "api-test"))]
    (f/with-context c conf
<<<<<<< HEAD
                    (fact
                      "map returns an RDD formed by passing each element of the source RDD through a function"
                      (-> (f/parallelize c [1 2 3 4 5])
                          (f/map (f/fn [x] (* 2 x)))
                          f/collect
                          vec) => [2 4 6 8 10])

                    (fact
                      "map-to-pair returns an RDD of (K, V) pairs formed by passing each element of the source
                      RDD through a pair function"
                      (-> (f/parallelize c ["a" "b" "c" "d"])
                          (f/map-to-pair (f/fn [x] (f/tuple x 1)))
                          (f/map (fd/tuple-fn identity-vec))
                          f/collect
                          vec) => [["a" 1] ["b" 1] ["c" 1] ["d" 1]])


                    (fact
                      "key-by returns an RDD of (K,V) pairs from an RDD of V elements formed by passing each V through a function to get to K."
                      (-> (f/parallelize c [0 1 2 3 4])
                          (f/key-by even?)
                          (f/map f/untuple)
                          f/collect
                          vec) => (just [[true 0] [false 1] [true 2] [false 3] [true 4]] :in-any-order))


                    (fact
                      "reduce-by-key returns an RDD of (K, V) when called on an RDD of (K, V) pairs"
                      (-> (f/parallelize-pairs c [#flambo/tuple ["key1" 1]
                                                  #flambo/tuple ["key1" 2]
                                                  #flambo/tuple ["key2" 3]
                                                  #flambo/tuple ["key2" 4]
                                                  #flambo/tuple ["key3" 5]])
                          (f/reduce-by-key (f/fn [x y] (+ x y)))
                          f/collect
                          untuple-all
                          vec) => (contains #{["key1" 3] ["key2" 7] ["key3" 5]}))

                    (fact
                      "similar to map, but each input item can be mapped to 0 or more output items;
                      mapping function must therefore return a sequence rather than a single item"
                      (-> (f/parallelize c [["Four score and seven years ago our fathers"]
                                            ["brought forth on this continent a new nation"]])
                          (f/flat-map (f/fn [x] (clojure.string/split (first x) #" ")))
                          f/collect
                          vec) => ["Four" "score" "and" "seven" "years" "ago" "our" "fathers" "brought" "forth" "on" "this" "continent" "a" "new" "nation"])

                    (fact
                      "filter returns an RDD formed by selecting those elements of the source on which func returns true"
                      (-> (f/parallelize c [1 2 3 4 5 6])
                          (f/filter (f/fn [x] (even? x)))
                          f/collect
                          vec) => [2 4 6])


                    (fact
                      "cogroup returns an RDD of (K, (V, W)) pairs with all pairs of elements of each key when called on RDDs of type (K, V) and (K, W)"
                      (let [rdd (f/parallelize-pairs c [#flambo/tuple["key1" 1]
                                                        #flambo/tuple["key2" 2]
                                                        #flambo/tuple["key3" 3]
                                                        #flambo/tuple["key4" 4]
                                                        #flambo/tuple["key5" 5]])
                            other1 (f/parallelize-pairs c [#flambo/tuple["key1" 11]
                                                     #flambo/tuple["key3" 33]
                                                     #flambo/tuple["key4" 44]
                                                     #flambo/tuple["key6" 66]
                                                     #flambo/tuple["key6" 666]])
                            ]
                        (-> (f/cogroup rdd other1)
                            (f/map (fd/cogroup-2-fn (f/fn [k v1 v2] [k [(vec$ v1) (vec$ v2)]])))
                            f/collect
                            vec)) => (just [["key1" [[1] [11]]]
                                            ["key2" [[2] nil]]
                                            ["key3" [[3] [33]]]
                                            ["key4" [[4] [44]]]
                                            ["key5" [[5] nil]]
                                            (just ["key6" (just [nil (just [66 666] :in-any-order)])])
                                            ] :in-any-order))



                    (fact
                      "cogroup returns an RDD of (K, (V, W, X)) pairs with all pairs of elements of each key when called on RDDs of type (K, V), (K, W) and (K,X)"
                      (let [rdd (f/parallelize-pairs c [#flambo/tuple["key1" 1]
                                                  #flambo/tuple["key2" 2]
                                                  #flambo/tuple["key3" 3]
                                                  #flambo/tuple["key4" 4]
                                                  #flambo/tuple["key5" 5]])
                            other1 (f/parallelize-pairs c [#flambo/tuple["key1" 11]
                                                     #flambo/tuple["key3" 33]
                                                     #flambo/tuple["key4" 44]
                                                     #flambo/tuple["key6" 66]
                                                     #flambo/tuple["key6" 666]])
                            other2 (f/parallelize-pairs c [#flambo/tuple["key1" 111]
                                                     #flambo/tuple["key3" 333]
                                                     #flambo/tuple["key5" 555]
                                                     ])
                            ]
                        (-> (f/cogroup rdd other1 other2)
                            (f/map (fd/cogroup-3-fn (f/fn [k v1 v2 v3] [k [(vec$ v1) (vec$ v2) (vec$ v3)]])))
                            f/collect
                            vec)) => (just [["key1" [[1] [11] [111]]]
                                            ["key2" [[2] nil nil]]
                                            ["key3" [[3] [33] [333]]]
                                            ["key4" [[4] [44] nil]]
                                            ["key5" [[5] nil [555]]]
                                            (just ["key6" (just [nil (just [66 666] :in-any-order) nil])])
                                            ] :in-any-order))


                    (fact
                      "join returns an RDD of (K, (V, W)) pairs with all pairs of elements of each key when called on RDDs of type (K, V) and (K, W)"
                      (let [LDATA (f/parallelize-pairs c [#flambo/tuple["key1" [2]]
                                                          #flambo/tuple["key2" [3]]
                                                          #flambo/tuple["key3" [5]]
                                                          #flambo/tuple["key4" [1]]
                                                          #flambo/tuple["key5" [2]]])
                            RDATA (f/parallelize-pairs c [#flambo/tuple["key1" [22]]
                                                          #flambo/tuple["key3" [33]]
                                                          #flambo/tuple["key4" [44]]])
                            ]
                        (-> (f/join LDATA RDATA)
                            (f/map (fd/tuple-value-fn identity-vec))
                            f/collect
                            vec)) => (just [["key3" [5] [33]]
                                            ["key4" [1] [44]]
                                            ["key1" [2] [22]]] :in-any-order))

                    (fact
                      "left-outer-join returns an RDD of (K, (V, W)) when called on RDDs of type (K, V) and (K, W)"
                      (let [LDATA (f/parallelize-pairs c [#flambo/tuple["key1" [2]]
                                                          #flambo/tuple["key2" [3]]
                                                          #flambo/tuple["key3" [5]]
                                                          #flambo/tuple["key4" [1]]
                                                          #flambo/tuple["key5" [2]]])
                            RDATA (f/parallelize-pairs c [#flambo/tuple["key1" [22]]
                                                          #flambo/tuple["key3" [33]]
                                                          #flambo/tuple["key4" [44]]])]
                        (-> (f/left-outer-join LDATA RDATA)
                            (f/map (fd/tuple-value-fn identity-vec :optional-second-value? true))
                            f/collect
                            vec)) => (just [["key3" [5] [33]]
                                            ["key4" [1] [44]]
                                            ["key5" [2] nil]
                                            ["key1" [2] [22]]
                                            ["key2" [3] nil]] :in-any-order))


                    (fact
                      "union concats two RDDs"
                      (let [rdd1 (f/parallelize c [1 2 3 4])
                            rdd2 (f/parallelize c [11 12 13])]
                        (-> (f/union rdd1 rdd2)
                            f/collect
                            vec) => (just [1 2 3 4 11 12 13] :in-any-order)))

                    (fact
                      "union concats more than two RDDs"
                      (let [rdd1 (f/parallelize c [1 2 3 4])
                            rdd2 (f/parallelize c [11 12 13])
                            rdd3 (f/parallelize c [21 22 23])]
                        (-> (f/union rdd1 rdd2 rdd3)
                            f/collect
                            vec) => (just [1 2 3 4 11 12 13 21 22 23] :in-any-order)))

                    (fact
                      "sample returns a fraction of the RDD, with/without replacement,
                      using a given random number generator seed"
                      (-> (f/parallelize c [0 1 2 3 4 5 6 7 8 9])
                          (f/sample false 0.1 2)
                          f/collect
                          vec
                          count) => #(<= 1 %1 2))

                    (fact
                      "combine-by-key returns an RDD by combining the elements for each key using a custom
                      set of aggregation functions"
                      (-> (f/parallelize-pairs c [#flambo/tuple["key1" 1]
                                                  #flambo/tuple["key2" 1]
                                                  #flambo/tuple["key1" 1]])
                          (f/combine-by-key identity + +)
                          f/collect
                          untuple-all
                          vec) => (just [["key1" 2] ["key2" 1]] :in-any-order))

                    (fact
                      "sort-by-key returns an RDD of (K, V) pairs sorted by keys in asc or desc order"
                      (-> (f/parallelize-pairs c [#flambo/tuple[2 "aa"]
                                                  #flambo/tuple[5 "bb"]
                                                  #flambo/tuple[3 "cc"]
                                                  #flambo/tuple[1 "dd"]])
                          (f/sort-by-key compare false)
                          f/collect
                          untuple-all
                          vec) => [[5 "bb"] [3 "cc"] [2 "aa"] [1 "dd"]])

                    (fact
                      "coalesce"
                      (-> (f/parallelize c [1 2 3 4 5])
                          (f/coalesce 1)
                          f/collect
                          vec) => [1 2 3 4 5])

                    (fact
                      "group-by returns an RDD of items grouped by the grouping function"
                      (-> (f/parallelize c [1 1 2 3 5 8])
                          (f/group-by (f/fn [x] (mod x 2)))
                          f/collect
                          untuple-all
                          seq-values
                          vec
                          ) => (just [[0 [2 8]] [1 [1 1 3 5]]] :in-any-order))

                    (fact
                      "group-by-key"
                      (-> (f/parallelize-pairs c [#flambo/tuple["key1" 1]
                                                  #flambo/tuple["key1" 2]
                                                  #flambo/tuple["key2" 3]
                                                  #flambo/tuple["key2" 4]
                                                  #flambo/tuple["key3" 5]])
                          f/group-by-key
                          f/collect
                          untuple-all
                          seq-values
                          vec) => (just [["key3" [5]] ["key1" [1 2]] ["key2" [3 4]]] :in-any-order))

                    (fact
                      "flat-map-to-pair"
                      (-> (f/parallelize c [["Four score and seven"]
                                            ["years ago"]])
                          (f/flat-map-to-pair (f/fn [x] (map (fn [y] (f/tuple y 1))
                                                             (clojure.string/split (first x) #" "))))
                          (f/map f/untuple)
                          f/collect
                          vec) => [["Four" 1] ["score" 1] ["and" 1] ["seven" 1] ["years" 1] ["ago" 1]])

                    (fact
                      "map-partition"
                      (-> (f/parallelize c [0 1 2 3 4])
                          (f/map-partition (f/fn [it] (map identity (iterator-seq it))))
                          f/collect) => [0 1 2 3 4])

                    (fact
                      "map-partition-with-index"
                      (-> (f/parallelize c [0 1 2 3 4])
                          (f/repartition 4)
                          (f/map-partition-with-index (f/fn [i it] (.iterator (map identity [i (iterator-seq it)]))))
                          (f/collect)
                          ((fn [key-value-list]
                             (let [key-value-map (apply array-map key-value-list)]
                               [(keys key-value-map)
                                (apply concat (vals key-value-map))
                                ]
                               )))
                          ) => (just [[0 1 2 3]             ;; partitions
                                      (just [0 1 2 3 4] :in-any-order) ;; values in partitions
                                      ]))

                    (fact
                      "cartesian creates cartesian product of two RDDS"
                      (let [rdd1 (f/parallelize c [1 2])
                            rdd2 (f/parallelize c [5 6 7])]
                        (-> (f/cartesian rdd1 rdd2)
                            f/collect
                            vec) => (just [#flambo/tuple[1 5] #flambo/tuple[1 6] #flambo/tuple[1 7] #flambo/tuple[2 5] #flambo/tuple[2 6] #flambo/tuple[2 7]] :in-any-order)))


                    (future-fact "repartition returns a new RDD with exactly n partitions")

                    )))

(facts
  "about actions"

=======
      (testing "map returns an RDD formed by passing each element of the source RDD through a function"
        (is (= (-> (f/parallelize c [1 2 3 4 5])
                   (f/map (f/fn [x] (* 2 x)))
                   f/collect
                   vec)
               [2 4 6 8 10])))

      (testing "map-to-pair returns an RDD of (K, V) pairs formed by passing each element of the source
                RDD through a pair function"
        (is (= (-> (f/parallelize c ["a" "b" "c" "d"])
                   (f/map-to-pair (f/fn [x] [x 1]))
                   (f/map f/untuple)
                   f/collect
                   vec)
                [["a" 1] ["b" 1] ["c" 1] ["d" 1]])))

      (testing "reduce-by-key returns an RDD of (K, V) when called on an RDD of (K, V) pairs"
        (is (= (-> (f/parallelize c [["key1" 1]
                                     ["key1" 2]
                                     ["key2" 3]
                                     ["key2" 4]
                                     ["key3" 5]])
                   (f/reduce-by-key (f/fn [x y] (+ x y)))
                   f/collect
                   vec)
                [["key3" 5] ["key1" 3] ["key2" 7]])))

      (testing "similar to map, but each input item can be mapped to 0 or more output items;
                mapping function must therefore return a sequence rather than a single item"
        (is (= (-> (f/parallelize c [["Four score and seven years ago our fathers"]
                                     ["brought forth on this continent a new nation"]])
                   (f/flat-map (f/fn [x] (clojure.string/split (first x) #" ")))
                   f/collect
                   vec)
               ["Four" "score" "and" "seven" "years" "ago" "our"
                "fathers" "brought" "forth" "on" "this" "continent"
                "a" "new" "nation"])))

      (testing "filter returns an RDD formed by selecting those elements of the source on
                which func returns true"
        (is (= (-> (f/parallelize c [1 2 3 4 5 6])
                   (f/filter (f/fn [x] (even? x)))
                   f/collect
                   vec)
               [2 4 6])))

      (testing "join returns an RDD of (K, (V, W)) pairs with all pairs of elements of each
                key when called on RDDs of type (K, V) and (K, W)"
        (let [LDATA (f/parallelize c [["key1" [2]]
                                      ["key2" [3]]
                                      ["key3" [5]]
                                      ["key4" [1]]
                                      ["key5" [2]]])
              RDATA (f/parallelize c [["key1" [22]]
                                      ["key3" [33]]
                                      ["key4" [44]]])]
          (is (= (-> (f/join LDATA RDATA)
                     f/collect
                     vec))
                 [["key3" [[5] [33]]]
                  ["key4" [[1] [44]]]
                  ["key1" [[2] [22]]]])))

      (testing "left-outer-join returns an RDD of (K, (V, W))
                when called on RDDs of type (K, V) and (K, W)"
        (let [LDATA (f/parallelize c [["key1" [2]]
                                      ["key2" [3]]
                                      ["key3" [5]]
                                      ["key4" [1]]
                                      ["key5" [2]]])
              RDATA (f/parallelize c [["key1" [22]]
                                      ["key3" [33]]
                                      ["key4" [44]]])]
          (is (= (-> (f/left-outer-join LDATA RDATA)
                     f/collect
                     vec)
                 [["key3" [[5] [33]]]
                  ["key4" [[1] [44]]]
                  ["key5" [[2] nil]]
                  ["key1" [[2] [22]]]
                  ["key2" [[3] nil]]]))))

      (testing "sample returns a fraction of the RDD, with/without replacement,
                using a given random number generator seed"
        (is (= (-> (f/parallelize c [0 1 2 3 4 5 6 7 8 9])
                   (f/sample false 0.1 2)
                   f/collect
                   vec)
                [6])))

      (testing "combine-by-key returns an RDD by combining the elements for each key using a custom
                set of aggregation functions"
        (is (= (-> (f/parallelize c [["key1" 1]
                                     ["key2" 1]
                                     ["key1" 1]])
                   (f/combine-by-key identity + +)
                   f/collect
                   vec)
               [["key1" 2] ["key2" 1]])))

      (testing "sort-by-key returns an RDD of (K, V) pairs sorted by keys in asc or desc order"
        (is (= (-> (f/parallelize c [[2 "aa"]
                                     [5 "bb"]
                                     [3 "cc"]
                                     [1 "dd"]])
                   (f/sort-by-key compare false)
                   f/collect
                   vec)
               [[5 "bb"] [3 "cc"] [2 "aa"] [1 "dd"]])))

      (testing "coalesce"
        (is (= (-> (f/parallelize c [1 2 3 4 5])
                   (f/coalesce 1)
                   f/collect
                   vec)
               [1 2 3 4 5])))

      (testing "group-by returns an RDD of items grouped by the grouping function"
        (is (= (-> (f/parallelize c [1 1 2 3 5 8])
                   (f/group-by (f/fn [x] (mod x 2)))
                   f/collect
                   vec)
               [[0 [2 8]] [1 [1 1 3 5]]])))

      (testing "group-by-key"
        (is (= (-> (f/parallelize c [["key1" 1]
                                     ["key1" 2]
                                     ["key2" 3]
                                     ["key2" 4]
                                     ["key3" 5]])
                   f/group-by-key
                   f/collect
                   vec)
               [["key3" [5]] ["key1" [1 2]] ["key2" [3 4]]])))

      (testing "flat-map-to-pair"
        (is (= (-> (f/parallelize c [["Four score and seven"]
                                     ["years ago"]])
                   (f/flat-map-to-pair (f/fn [x] (map (fn [y] [y 1])
                                                      (clojure.string/split (first x) #" "))))
                   (f/map f/untuple)
                   f/collect
                   vec)
               [["Four" 1] ["score" 1] ["and" 1] ["seven" 1] ["years" 1] ["ago" 1]])))

      (testing "repartition returns a new RDD with exactly n partitions"))))

(deftest actions
>>>>>>> 1d86bf9c
  (let [conf (-> (conf/spark-conf)
                 (conf/master "local[*]")
                 (conf/app-name "api-test"))]
    (f/with-context c conf
<<<<<<< HEAD
                    (fact
                      "aggregates elements of RDD using a function that takes two arguments and returns one,
                      return type is a value"
                      (-> (f/parallelize c [1 2 3 4 5])
                          (f/reduce (f/fn [x y] (+ x y)))) => 15)

                    (fact
                      "count-by-key returns a hashmap of (K, int) pairs with the count of each key; only available on RDDs of type (K, V)"
                      (-> (f/parallelize-pairs c [#flambo/tuple["key1" 1]
                                                  #flambo/tuple["key1" 2]
                                                  #flambo/tuple["key2" 3]
                                                  #flambo/tuple["key2" 4]
                                                  #flambo/tuple["key3" 5]])
                          (f/count-by-key)) => {"key1" 2 "key2" 2 "key3" 1})

                    (fact
                      "count-by-value returns a hashmap of (V, int) pairs with the count of each value"
                      (-> (f/parallelize c [["key1" 11]
                                            ["key1" 11]
                                            ["key2" 12]
                                            ["key2" 12]
                                            ["key3" 13]])
                          (f/count-by-value)) => {["key1" 11] 2, ["key2" 12] 2, ["key3" 13] 1})

                    (fact
                      "values returns the values (V) of a hashmap of (K, V) pairs"
                      (-> (f/parallelize-pairs c [#flambo/tuple["key1" 11]
                                                  #flambo/tuple["key1" 11]
                                                  #flambo/tuple["key2" 12]
                                                  #flambo/tuple["key2" 12]
                                                  #flambo/tuple["key3" 13]])
                          (f/values)
                          (f/collect)
                          vec) => [11, 11, 12, 12, 13])

                    (fact
                      "keys returns the keys (K) of a hashmap of (K, V) pairs"
                      (-> (f/parallelize-pairs c [#flambo/tuple["key1" 11]
                                                  #flambo/tuple["key1" 11]
                                                  #flambo/tuple["key2" 12]
                                                  #flambo/tuple["key2" 12]
                                                  #flambo/tuple["key3" 13]])
                          (f/keys)
                          (f/collect)
                          vec) => (just ["key1" "key1" "key2" "key2" "key3"] :in-any-order))


                    (fact
                      "foreach runs a function on each element of the RDD, returns nil; this is usually done for side effcts"
                      (-> (f/parallelize c [1 2 3 4 5])
                          (f/foreach (f/fn [x] x))) => nil)

                    (fact
                      "foreach-partition runs a function on each partition iterator of RDD; basically for side effects like foreach"
                      (-> (f/parallelize c [1 2 3 4 5])
                          (f/foreach-partition identity)) => nil)

                    (fact
                      "fold returns aggregate each partition, and then the results for all the partitions,
                      using a given associative function and a neutral 'zero value'"
                      (-> (f/parallelize c [1 2 3 4 5])
                          (f/fold 0 (f/fn [x y] (+ x y)))) => 15)

                    (fact
                      "first returns the first element of an RDD"
                      (-> (f/parallelize c [1 2 3 4 5])
                          f/first) => 1)

                    (fact
                      "count return the number of elements in an RDD"
                      (-> (f/parallelize c [["a" 1] ["b" 2] ["c" 3] ["d" 4] ["e" 5]])
                          f/count) => 5)

                    (fact
                      "collect returns all elements of the RDD as an array at the driver program"
                      (-> (f/parallelize c [[1] [2] [3] [4] [5]])
                          f/collect
                          vec) => [[1] [2] [3] [4] [5]])

                    (fact
                      "distinct returns distinct elements of an RDD"
                      (-> (f/parallelize c [1 2 1 3 4 5 4])
                          f/distinct
                          f/collect
                          vec) => (contains #{1 2 3 4 5}))

                    (fact
                      "distinct returns distinct elements of an RDD with the given number of partitions"
                      (-> (f/parallelize c [1 2 1 3 4 5 4])
                          (f/distinct 2)
                          f/collect
                          vec) => (contains #{1 2 3 4 5}))

                    (fact
                      "take returns an array with the first n elements of an RDD"
                      (-> (f/parallelize c [1 2 3 4 5])
                          (f/take 3)) => [1 2 3])

                    (fact
                      "glom returns an RDD created by coalescing all elements within each partition into a list"
                      (-> (f/parallelize c [1 2 3 4 5 6 7 8 9 10] 2)
                          f/glom
                          f/collect
                          vec) => (just [[1 2 3 4 5] [6 7 8 9 10]] :in-any-order))

                    (fact
                      "cache persists this RDD with a default storage level (MEMORY_ONLY)"
                      (let [cache (-> (f/parallelize c [1 2 3 4 5])
                                      (f/cache))]
                        (-> cache
                            f/collect) => [1 2 3 4 5]))

                    (fact
                      "histogram uses bucketCount number of evenly-spaced buckets"
                      (-> (f/parallelize c [1.0 2.2 2.6 3.3 3.5 3.7 4.4 4.8 5.5 6.0])
                          (f/histogram 5)) => [[1.0 2.0 3.0 4.0 5.0 6.0] [1 2 3 2 2]])

                    (fact
                      "histogram uses the provided buckets"
                      (-> (f/parallelize c [1.0 2.2 2.6 3.3 3.5 3.7 4.4 4.8 5.5 6.0])
                          (f/histogram [1.0 4.0 6.0])) => [6 4])
                    )))


(facts
  "about other stuff"

  (let [conf (-> (conf/spark-conf)
                 (conf/master "local[*]")
                 (conf/app-name "api-test"))]
    (f/with-context c conf
                    (fact
                      "comp is the same as clojure.core/comp but returns a serializable fn"
                      ((f/comp (partial * 2) inc) 1) => 4
                      )

                    (fact
                      "partitions returns a vec of partitions for a given RDD"
                      (-> (f/parallelize c [1 2 3 4 5 6 7 8 9 10] 2)
                          f/partitions
                          count) => 2)

                    (fact
                      "partition-by partitions a given RDD according to the partitioning-fn using a hash partitioner."
                      (-> (f/parallelize c [1 2 3 4 5 6 7 8 9 10] 1)
                          (f/map-to-pair (f/fn [x] (f/tuple x x)))
                          (f/partition-by (f/hash-partitioner-fn 2))
                          f/glom
                          f/collect
                          vec) => (just [[#flambo/tuple[2 2] #flambo/tuple[4 4] #flambo/tuple[6 6] #flambo/tuple[8 8] #flambo/tuple[10 10]]
                                         [#flambo/tuple[1 1] #flambo/tuple[3 3] #flambo/tuple[5 5] #flambo/tuple[7 7] #flambo/tuple[9 9]]] :in-any-order))


                    (fact
                      "partition-by returns an RDD with a hash partitioner."
                      (-> (f/parallelize c [1 2 3 4 5 6 7 8 9 10] 1)
                          (f/map-to-pair (f/fn [x] (f/tuple x x)))
                          (f/partition-by (f/hash-partitioner-fn 2))
                          (.rdd)
                          (.partitioner)
                          ) => #(some-instance? HashPartitioner %1))

                    #_(fact
                       "partition-by partitions a given RDD according to the partitioning-fn using a hash partitioner."
                       (-> (f/parallelize c [[{:a 1 :b 1} 11]  ;; for me, (mod (hash 1) 2) and (mod (hash 3) 2) return 0 and 1 respectively, resulting in splitting the rdd in two partitions based upon :b
                                             [{:a 2 :b 1} 11]
                                             [{:a 3 :b 1} 12]
                                             [{:a 4 :b 3} 12]
                                             [{:a 5 :b 3} 13]] 1)
                           (f/partition-by (f/hash-partitioner-fn (f/fn [key] (:b key)) 2))
                           f/glom
                           f/collect
                           vec) => (just [[[{:a 1 :b 1} 11]
                                           [{:a 2 :b 1} 11]
                                           [{:a 3 :b 1} 12]]
                                          [[{:a 4 :b 3} 12]
                                           [{:a 5 :b 3} 13]]] :in-any-order))

                    )))
=======
      (testing "aggregates elements of RDD using a function that takes two arguments and returns one,
                return type is a value"
        (is (= (-> (f/parallelize c [1 2 3 4 5])
                   (f/reduce (f/fn [x y] (+ x y))))
               15)))

      (testing "count-by-key returns a hashmap of (K, int) pairs with the count of each key;
                only available on RDDs of type (K, V)"
        (is (= (-> (f/parallelize c [["key1" 1]
                                     ["key1" 2]
                                     ["key2" 3]
                                     ["key2" 4]
                                     ["key3" 5]])
                   (f/count-by-key))
               {"key1" 2 "key2" 2 "key3" 1})))

      (testing "count-by-value returns a hashmap of (V, int) pairs with the count of each value"
        (is (= (-> (f/parallelize c [["key1" 11]
                                     ["key1" 11]
                                     ["key2" 12]
                                     ["key2" 12]
                                     ["key3" 13]])
                   (f/count-by-value))
               {["key1" 11] 2, ["key2" 12] 2, ["key3" 13] 1})))

      (testing "foreach runs a function on each element of the RDD, returns nil;
                this is usually done for side effcts"
        (is (= (-> (f/parallelize c [1 2 3 4 5])
                   (f/foreach (f/fn [x] x)))
               nil)))

      (testing "fold returns aggregate each partition, and then the results for all the partitions,
                using a given associative function and a neutral 'zero value'"
        (is (= (-> (f/parallelize c [1 2 3 4 5])
                   (f/fold 0 (f/fn [x y] (+ x y))))
               15)))

      (testing "first returns the first element of an RDD"
        (is (= (-> (f/parallelize c [1 2 3 4 5])
                   f/first)
               1)))

      (testing "count return the number of elements in an RDD"
        (is (= (-> (f/parallelize c [["a" 1] ["b" 2] ["c" 3] ["d" 4] ["e" 5]])
                   f/count)
               5)))

      (testing "collect returns all elements of the RDD as an array at the driver program"
        (is (= (-> (f/parallelize c [[1] [2] [3] [4] [5]])
                   f/collect
                   vec)
               [[1] [2] [3] [4] [5]])))

      (testing "distinct returns distinct elements of an RDD"
        (is (= (-> (f/parallelize c [1 2 1 3 4 5 4])
                   f/distinct
                   f/collect
                   vec
                   sort)
               [1 2 3 4 5])))

      (testing "distinct returns distinct elements of an RDD with the given number of partitions"
        (is (= (-> (f/parallelize c [1 2 1 3 4 5 4])
                   (f/distinct 2)
                   f/collect
                   vec
                   sort)
               [1 2 3 4 5])))

      (testing "take returns an array with the first n elements of an RDD"
        (is (= (-> (f/parallelize c [1 2 3 4 5])
                   (f/take 3))
               [1 2 3])))

      (testing "glom returns an RDD created by coalescing all elements within each partition into a list"
        (is (= (-> (f/parallelize c [1 2 3 4 5 6 7 8 9 10] 2)
                   f/glom
                   f/collect
                   vec)
               [[1 2 3 4 5] [6 7 8 9 10]])))

      (testing "cache persists this RDD with a default storage level (MEMORY_ONLY)"
        (let [cache (-> (f/parallelize c [1 2 3 4 5])
                        (f/cache))]
          (is (= (-> cache f/collect)
                 [1 2 3 4 5]))))
      )))
>>>>>>> 1d86bf9c
<|MERGE_RESOLUTION|>--- conflicted
+++ resolved
@@ -1,18 +1,19 @@
 (ns flambo.api-test
-<<<<<<< HEAD
   (:import [org.apache.spark HashPartitioner]
-           [scala None Some])
-  (:use midje.sweet)
-=======
+           [scala None Some]
+           [org.apache.spark.api.java JavaSparkContext JavaRDD])
   (:use clojure.test)
->>>>>>> 1d86bf9c
   (:require [flambo.api :as f]
             [flambo.conf :as conf]
             [flambo.scalaInterop :as si]                    ;; this is to have the reader macro flambo/tuple defined
             [flambo.destructuring :as fd]
+            [flambo.kryoserializer :as ks]
             ))
 
-<<<<<<< HEAD
+(defn equals-ignore-order? [c1 c2]
+  (= (frequencies c1) (frequencies c2)))
+
+
 (defn untuple-all [coll]
   (map f/untuple coll))
 
@@ -29,215 +30,199 @@
   (and (instance? Some option) (instance? cls (.get option))))
 
 (f/defsparkfn identity-vec [& args]
-  (vec args))
+              (vec args))
 
 (defn vec$ [x]
   (when x (vec x)))
 
-(facts
-  "about spark-context"
-=======
 (deftest spark-context
->>>>>>> 1d86bf9c
   (let [conf (-> (conf/spark-conf)
                  (conf/master "local[*]")
                  (conf/app-name "api-test"))]
     (f/with-context c conf
-<<<<<<< HEAD
-                    (fact
-                      "gives us a JavaSparkContext"
-                      (class c) => org.apache.spark.api.java.JavaSparkContext)
-
-                    (fact
-                      "creates a JavaRDD"
-                      (class (f/parallelize c [1 2 3 4 5])) => org.apache.spark.api.java.JavaRDD)
-
-                    (fact
-                      "round-trips a clojure vector"
-                      (-> (f/parallelize c [1 2 3 4 5]) f/collect vec) => (just [1 2 3 4 5])))))
-
-(facts :fn
-       "about serializable functions"
-
-       (let [myfn (f/fn [x] (* 2 x))]
-         (fact
-           "inline op returns a serializable fn"
-           (type myfn) => :serializable.fn/serializable-fn)
-
-         (fact
-           "we can serialize it to a byte-array"
-           (class (serializable.fn/serialize myfn)) => (Class/forName "[B"))
-
-         (fact
-           "it round-trips back to a serializable fn"
-           (type (-> myfn serializable.fn/serialize serializable.fn/deserialize)) => :serializable.fn/serializable-fn)
-
-         (fact :comp
-               "it round-trips back to a serializable fn (comp)"
-               (type (-> (f/comp myfn) serializable.fn/serialize serializable.fn/deserialize)) => :serializable.fn/serializable-fn)
-
-         (fact :comp
-               "it round-trips back to a serializable fn (comp)"
-               (type (-> (f/comp myfn myfn myfn myfn) serializable.fn/serialize serializable.fn/deserialize)) => :serializable.fn/serializable-fn)
-
-         #_(fact :comp ;; this won't work due to a limitation in serializable-fn
-               "it round-trips back to a serializable fn (comp)"
-               (type (-> (f/comp myfn myfn myfn myfn myfn) serializable.fn/serialize serializable.fn/deserialize)) => :serializable.fn/serializable-fn)
-
-         ))
-
-(facts
-  "about untupling"
-
-  (fact
-    "untuple returns a 2 vector"
-    (let [tuple2 (scala.Tuple2. 1 "hi")]
-      (f/untuple tuple2) => [1 "hi"]))
-
-  (fact
-    "double untuple returns a vector with a key and a 2 vector value"
-    (let [double-tuple2 (scala.Tuple2. 1 (scala.Tuple2. 2 "hi"))]
-      (f/double-untuple double-tuple2) => [1 [2 "hi"]])))
-=======
-      (testing "gives us a JavaSparkContext"
-        (is (= (class c) org.apache.spark.api.java.JavaSparkContext)))
-
-      (testing "creates a JavaRDD"
-        (is (= (class (f/parallelize c [1 2 3 4 5]))
-               org.apache.spark.api.java.JavaRDD)))
-
-      (testing "round-trips a clojure vector"
-        (is (= (-> (f/parallelize c [1 2 3 4 5]) f/collect vec)
-               [1 2 3 4 5]))))))
+                    (testing
+                        "gives us a JavaSparkContext"
+                      (is (= (class c) JavaSparkContext)))
+
+                    (testing
+                        "creates a JavaRDD"
+                      (is (= (class (f/parallelize c [1 2 3 4 5])) JavaRDD)))
+
+                    (testing
+                        "round-trips a clojure vector"
+                      (is (= (-> (f/parallelize c [1 2 3 4 5]) f/collect vec) [1 2 3 4 5]))))))
+
+(deftest serializable-functions
+
+  (let [kryo (ks/kryo-serializer)                           ; ((ks/round-trip kryo (f/comp (partial * 2) inc)) 1)
+        myfn (f/fn [x] (* 2 x))]
+    #_(testing
+      "inline op returns a serializable fn"
+      (type myfn) => :serializable.fn/serializable-fn)
+
+    (testing
+        "we can serialize and deserialize it to a function"
+      (is (fn? (ks/round-trip kryo myfn))))
+
+    (testing (is (= 6
+                    ((ks/round-trip kryo myfn) 3))))
+
+    #_(testing
+      "it round-trips back to a serializable fn"
+      (type (-> myfn serializable.fn/serialize serializable.fn/deserialize)) => :serializable.fn/serializable-fn)
+
+    #_(testing :comp
+          "it round-trips back to a serializable fn (comp)"
+          (type (-> (f/comp myfn) serializable.fn/serialize serializable.fn/deserialize)) => :serializable.fn/serializable-fn)
+
+    #_(testing :comp
+          "it round-trips back to a serializable fn (comp)"
+          (type (-> (f/comp myfn myfn myfn myfn) serializable.fn/serialize serializable.fn/deserialize)) => :serializable.fn/serializable-fn)
+
+    #_(testing :comp ;; this won't work due to a limitation in serializable-fn
+          "it round-trips back to a serializable fn (comp)"
+          (type (-> (f/comp myfn myfn myfn myfn myfn) serializable.fn/serialize serializable.fn/deserialize)) => :serializable.fn/serializable-fn)
+
+    ))
 
 (deftest untupling
-  (testing "untuple returns a 2 vector"
+
+  (testing
+      "untuple returns a 2 vector"
     (let [tuple2 (scala.Tuple2. 1 "hi")]
       (is (= (f/untuple tuple2) [1 "hi"]))))
->>>>>>> 1d86bf9c
-
-  (testing "double untuple returns a vector with a key and a 2 vector value"
+
+  (testing
+      "double untuple returns a vector with a key and a 2 vector value"
     (let [double-tuple2 (scala.Tuple2. 1 (scala.Tuple2. 2 "hi"))]
       (is (= (f/double-untuple double-tuple2) [1 [2 "hi"]])))))
 
 (deftest transformations
+
   (let [conf (-> (conf/spark-conf)
                  (conf/master "local[*]")
                  (conf/app-name "api-test"))]
     (f/with-context c conf
-<<<<<<< HEAD
-                    (fact
-                      "map returns an RDD formed by passing each element of the source RDD through a function"
-                      (-> (f/parallelize c [1 2 3 4 5])
-                          (f/map (f/fn [x] (* 2 x)))
-                          f/collect
-                          vec) => [2 4 6 8 10])
-
-                    (fact
-                      "map-to-pair returns an RDD of (K, V) pairs formed by passing each element of the source
-                      RDD through a pair function"
-                      (-> (f/parallelize c ["a" "b" "c" "d"])
-                          (f/map-to-pair (f/fn [x] (f/tuple x 1)))
-                          (f/map (fd/tuple-fn identity-vec))
-                          f/collect
-                          vec) => [["a" 1] ["b" 1] ["c" 1] ["d" 1]])
-
-
-                    (fact
-                      "key-by returns an RDD of (K,V) pairs from an RDD of V elements formed by passing each V through a function to get to K."
-                      (-> (f/parallelize c [0 1 2 3 4])
-                          (f/key-by even?)
-                          (f/map f/untuple)
-                          f/collect
-                          vec) => (just [[true 0] [false 1] [true 2] [false 3] [true 4]] :in-any-order))
-
-
-                    (fact
-                      "reduce-by-key returns an RDD of (K, V) when called on an RDD of (K, V) pairs"
-                      (-> (f/parallelize-pairs c [#flambo/tuple ["key1" 1]
-                                                  #flambo/tuple ["key1" 2]
-                                                  #flambo/tuple ["key2" 3]
-                                                  #flambo/tuple ["key2" 4]
-                                                  #flambo/tuple ["key3" 5]])
-                          (f/reduce-by-key (f/fn [x y] (+ x y)))
-                          f/collect
-                          untuple-all
-                          vec) => (contains #{["key1" 3] ["key2" 7] ["key3" 5]}))
-
-                    (fact
-                      "similar to map, but each input item can be mapped to 0 or more output items;
-                      mapping function must therefore return a sequence rather than a single item"
-                      (-> (f/parallelize c [["Four score and seven years ago our fathers"]
-                                            ["brought forth on this continent a new nation"]])
-                          (f/flat-map (f/fn [x] (clojure.string/split (first x) #" ")))
-                          f/collect
-                          vec) => ["Four" "score" "and" "seven" "years" "ago" "our" "fathers" "brought" "forth" "on" "this" "continent" "a" "new" "nation"])
-
-                    (fact
-                      "filter returns an RDD formed by selecting those elements of the source on which func returns true"
-                      (-> (f/parallelize c [1 2 3 4 5 6])
-                          (f/filter (f/fn [x] (even? x)))
-                          f/collect
-                          vec) => [2 4 6])
-
-
-                    (fact
-                      "cogroup returns an RDD of (K, (V, W)) pairs with all pairs of elements of each key when called on RDDs of type (K, V) and (K, W)"
+                    (testing
+                        "map returns an RDD formed by passing each element of the source RDD through a function"
+                      (is (= (-> (f/parallelize c [1 2 3 4 5])
+                                 (f/map (f/fn [x] (* 2 x)))
+                                 f/collect
+                                 vec) [2 4 6 8 10])))
+
+                    (testing
+                        "map-to-pair returns an RDD of (K, V) pairs formed by passing each element of the source
+                        RDD through a pair function"
+                      (is (= (-> (f/parallelize c ["a" "b" "c" "d"])
+                                 (f/map-to-pair (f/fn [x] (f/tuple x 1)))
+                                 (f/map (fd/tuple-fn identity-vec))
+                                 f/collect
+                                 vec) [["a" 1] ["b" 1] ["c" 1] ["d" 1]])))
+
+
+                    (testing
+                        "key-by returns an RDD of (K,V) pairs from an RDD of V elements formed by passing each V through a function to get to K."
+                      (is (= (-> (f/parallelize c [0 1 2 3 4])
+                                 (f/key-by even?)
+                                 (f/map f/untuple)
+                                 f/collect
+                                 vec)
+                             [[true 0] [false 1] [true 2] [false 3] [true 4]])))
+
+                    (testing
+                        "reduce-by-key returns an RDD of (K, V) when called on an RDD of (K, V) pairs"
+                      (is (equals-ignore-order? (-> (f/parallelize-pairs c [#flambo/tuple ["key1" 1]
+                                                                            #flambo/tuple ["key1" 2]
+                                                                            #flambo/tuple ["key2" 3]
+                                                                            #flambo/tuple ["key2" 4]
+                                                                            #flambo/tuple ["key3" 5]])
+                                                    (f/reduce-by-key (f/fn [x y] (+ x y)))
+                                                    f/collect
+                                                    untuple-all
+                                                    vec)
+                                                [["key1" 3]
+                                                 ["key2" 7]
+                                                 ["key3" 5]])))
+
+                    (testing
+                        "similar to map, but each input item can be mapped to 0 or more output items;
+                        mapping function must therefore return a sequence rather than a single item"
+                      (is (= (-> (f/parallelize c [["Four score and seven years ago our fathers"]
+                                                   ["brought forth on this continent a new nation"]])
+                                 (f/flat-map (f/fn [x] (clojure.string/split (first x) #" ")))
+                                 f/collect
+                                 vec)
+                             ["Four" "score" "and" "seven" "years" "ago" "our" "fathers" "brought" "forth" "on" "this" "continent" "a" "new" "nation"])))
+
+                    (testing
+                        "filter returns an RDD formed by selecting those elements of the source on which func returns true"
+                      (is (= (-> (f/parallelize c [1 2 3 4 5 6])
+                                 (f/filter (f/fn [x] (even? x)))
+                                 f/collect
+                                 vec)
+                             [2 4 6])))
+
+
+                    (testing
+                        "cogroup returns an RDD of (K, (V, W)) pairs with all pairs of elements of each key when called on RDDs of type (K, V) and (K, W)"
                       (let [rdd (f/parallelize-pairs c [#flambo/tuple["key1" 1]
                                                         #flambo/tuple["key2" 2]
                                                         #flambo/tuple["key3" 3]
                                                         #flambo/tuple["key4" 4]
                                                         #flambo/tuple["key5" 5]])
                             other1 (f/parallelize-pairs c [#flambo/tuple["key1" 11]
-                                                     #flambo/tuple["key3" 33]
-                                                     #flambo/tuple["key4" 44]
-                                                     #flambo/tuple["key6" 66]
-                                                     #flambo/tuple["key6" 666]])
+                                                           #flambo/tuple["key3" 33]
+                                                           #flambo/tuple["key4" 44]
+                                                           #flambo/tuple["key6" 66]
+                                                           #flambo/tuple["key6" 666]])
                             ]
-                        (-> (f/cogroup rdd other1)
-                            (f/map (fd/cogroup-2-fn (f/fn [k v1 v2] [k [(vec$ v1) (vec$ v2)]])))
-                            f/collect
-                            vec)) => (just [["key1" [[1] [11]]]
-                                            ["key2" [[2] nil]]
-                                            ["key3" [[3] [33]]]
-                                            ["key4" [[4] [44]]]
-                                            ["key5" [[5] nil]]
-                                            (just ["key6" (just [nil (just [66 666] :in-any-order)])])
-                                            ] :in-any-order))
-
-
-
-                    (fact
-                      "cogroup returns an RDD of (K, (V, W, X)) pairs with all pairs of elements of each key when called on RDDs of type (K, V), (K, W) and (K,X)"
+                        (is (= (-> (f/cogroup rdd other1)
+                                   (f/map (fd/cogroup-2-fn (f/fn [k v1 v2] [k [(vec$ v1) (vec$ v2)]])))
+                                   f/collect
+                                   vec))
+                            [["key1" [[1] [11]]]
+                             ["key2" [[2] nil]]
+                             ["key3" [[3] [33]]]
+                             ["key4" [[4] [44]]]
+                             ["key5" [[5] nil]]
+                             ["key6" [nil [66 666]]]
+                             ])))
+
+
+
+                    (testing
+                        "cogroup returns an RDD of (K, (V, W, X)) pairs with all pairs of elements of each key when called on RDDs of type (K, V), (K, W) and (K,X)"
                       (let [rdd (f/parallelize-pairs c [#flambo/tuple["key1" 1]
-                                                  #flambo/tuple["key2" 2]
-                                                  #flambo/tuple["key3" 3]
-                                                  #flambo/tuple["key4" 4]
-                                                  #flambo/tuple["key5" 5]])
+                                                        #flambo/tuple["key2" 2]
+                                                        #flambo/tuple["key3" 3]
+                                                        #flambo/tuple["key4" 4]
+                                                        #flambo/tuple["key5" 5]])
                             other1 (f/parallelize-pairs c [#flambo/tuple["key1" 11]
-                                                     #flambo/tuple["key3" 33]
-                                                     #flambo/tuple["key4" 44]
-                                                     #flambo/tuple["key6" 66]
-                                                     #flambo/tuple["key6" 666]])
+                                                           #flambo/tuple["key3" 33]
+                                                           #flambo/tuple["key4" 44]
+                                                           #flambo/tuple["key6" 66]
+                                                           #flambo/tuple["key6" 666]])
                             other2 (f/parallelize-pairs c [#flambo/tuple["key1" 111]
-                                                     #flambo/tuple["key3" 333]
-                                                     #flambo/tuple["key5" 555]
-                                                     ])
+                                                           #flambo/tuple["key3" 333]
+                                                           #flambo/tuple["key5" 555]
+                                                           ])
                             ]
-                        (-> (f/cogroup rdd other1 other2)
-                            (f/map (fd/cogroup-3-fn (f/fn [k v1 v2 v3] [k [(vec$ v1) (vec$ v2) (vec$ v3)]])))
-                            f/collect
-                            vec)) => (just [["key1" [[1] [11] [111]]]
-                                            ["key2" [[2] nil nil]]
-                                            ["key3" [[3] [33] [333]]]
-                                            ["key4" [[4] [44] nil]]
-                                            ["key5" [[5] nil [555]]]
-                                            (just ["key6" (just [nil (just [66 666] :in-any-order) nil])])
-                                            ] :in-any-order))
-
-
-                    (fact
-                      "join returns an RDD of (K, (V, W)) pairs with all pairs of elements of each key when called on RDDs of type (K, V) and (K, W)"
+                        (is (=
+                              (-> (f/cogroup rdd other1 other2)
+                                  (f/map (fd/cogroup-3-fn (f/fn [k v1 v2 v3] [k [(vec$ v1) (vec$ v2) (vec$ v3)]])))
+                                  f/collect
+                                  vec))
+                            [["key1" [[1] [11] [111]]]
+                             ["key2" [[2] nil nil]]
+                             ["key3" [[3] [33] [333]]]
+                             ["key4" [[4] [44] nil]]
+                             ["key5" [[5] nil [555]]]
+                             ["key6" [nil [66 666] nil]]
+                             ])))
+
+
+                    (testing
+                        "join returns an RDD of (K, (V, W)) pairs with all pairs of elements of each key when called on RDDs of type (K, V) and (K, W)"
                       (let [LDATA (f/parallelize-pairs c [#flambo/tuple["key1" [2]]
                                                           #flambo/tuple["key2" [3]]
                                                           #flambo/tuple["key3" [5]]
@@ -247,15 +232,16 @@
                                                           #flambo/tuple["key3" [33]]
                                                           #flambo/tuple["key4" [44]]])
                             ]
-                        (-> (f/join LDATA RDATA)
-                            (f/map (fd/tuple-value-fn identity-vec))
-                            f/collect
-                            vec)) => (just [["key3" [5] [33]]
-                                            ["key4" [1] [44]]
-                                            ["key1" [2] [22]]] :in-any-order))
-
-                    (fact
-                      "left-outer-join returns an RDD of (K, (V, W)) when called on RDDs of type (K, V) and (K, W)"
+                        (is (= (-> (f/join LDATA RDATA)
+                                   (f/map (fd/tuple-value-fn identity-vec))
+                                   f/collect
+                                   vec))
+                            [["key3" [5] [33]]
+                             ["key4" [1] [44]]
+                             ["key1" [2] [22]]])))
+
+                    (testing
+                        "left-outer-join returns an RDD of (K, (V, W)) when called on RDDs of type (K, V) and (K, W)"
                       (let [LDATA (f/parallelize-pairs c [#flambo/tuple["key1" [2]]
                                                           #flambo/tuple["key2" [3]]
                                                           #flambo/tuple["key3" [5]]
@@ -264,460 +250,340 @@
                             RDATA (f/parallelize-pairs c [#flambo/tuple["key1" [22]]
                                                           #flambo/tuple["key3" [33]]
                                                           #flambo/tuple["key4" [44]]])]
-                        (-> (f/left-outer-join LDATA RDATA)
-                            (f/map (fd/tuple-value-fn identity-vec :optional-second-value? true))
-                            f/collect
-                            vec)) => (just [["key3" [5] [33]]
-                                            ["key4" [1] [44]]
-                                            ["key5" [2] nil]
-                                            ["key1" [2] [22]]
-                                            ["key2" [3] nil]] :in-any-order))
-
-
-                    (fact
-                      "union concats two RDDs"
+                        (is (= (-> (f/left-outer-join LDATA RDATA)
+                                   (f/map (fd/tuple-value-fn identity-vec :optional-second-value? true))
+                                   f/collect
+                                   vec)
+                               [["key3" [5] [33]]
+                                ["key4" [1] [44]]
+                                ["key5" [2] nil]
+                                ["key1" [2] [22]]
+                                ["key2" [3] nil]]))))
+
+
+                    (testing
+                        "union concats two RDDs"
                       (let [rdd1 (f/parallelize c [1 2 3 4])
                             rdd2 (f/parallelize c [11 12 13])]
-                        (-> (f/union rdd1 rdd2)
-                            f/collect
-                            vec) => (just [1 2 3 4 11 12 13] :in-any-order)))
-
-                    (fact
-                      "union concats more than two RDDs"
+                        (is (= (-> (f/union rdd1 rdd2)
+                                   f/collect
+                                   vec)
+                               [1 2 3 4 11 12 13]))))
+
+                    (testing
+                        "union concats more than two RDDs"
                       (let [rdd1 (f/parallelize c [1 2 3 4])
                             rdd2 (f/parallelize c [11 12 13])
                             rdd3 (f/parallelize c [21 22 23])]
-                        (-> (f/union rdd1 rdd2 rdd3)
-                            f/collect
-                            vec) => (just [1 2 3 4 11 12 13 21 22 23] :in-any-order)))
-
-                    (fact
-                      "sample returns a fraction of the RDD, with/without replacement,
-                      using a given random number generator seed"
-                      (-> (f/parallelize c [0 1 2 3 4 5 6 7 8 9])
-                          (f/sample false 0.1 2)
-                          f/collect
-                          vec
-                          count) => #(<= 1 %1 2))
-
-                    (fact
-                      "combine-by-key returns an RDD by combining the elements for each key using a custom
-                      set of aggregation functions"
-                      (-> (f/parallelize-pairs c [#flambo/tuple["key1" 1]
-                                                  #flambo/tuple["key2" 1]
-                                                  #flambo/tuple["key1" 1]])
-                          (f/combine-by-key identity + +)
-                          f/collect
-                          untuple-all
-                          vec) => (just [["key1" 2] ["key2" 1]] :in-any-order))
-
-                    (fact
-                      "sort-by-key returns an RDD of (K, V) pairs sorted by keys in asc or desc order"
-                      (-> (f/parallelize-pairs c [#flambo/tuple[2 "aa"]
-                                                  #flambo/tuple[5 "bb"]
-                                                  #flambo/tuple[3 "cc"]
-                                                  #flambo/tuple[1 "dd"]])
-                          (f/sort-by-key compare false)
-                          f/collect
-                          untuple-all
-                          vec) => [[5 "bb"] [3 "cc"] [2 "aa"] [1 "dd"]])
-
-                    (fact
-                      "coalesce"
-                      (-> (f/parallelize c [1 2 3 4 5])
-                          (f/coalesce 1)
-                          f/collect
-                          vec) => [1 2 3 4 5])
-
-                    (fact
-                      "group-by returns an RDD of items grouped by the grouping function"
-                      (-> (f/parallelize c [1 1 2 3 5 8])
-                          (f/group-by (f/fn [x] (mod x 2)))
-                          f/collect
-                          untuple-all
-                          seq-values
-                          vec
-                          ) => (just [[0 [2 8]] [1 [1 1 3 5]]] :in-any-order))
-
-                    (fact
-                      "group-by-key"
-                      (-> (f/parallelize-pairs c [#flambo/tuple["key1" 1]
-                                                  #flambo/tuple["key1" 2]
-                                                  #flambo/tuple["key2" 3]
-                                                  #flambo/tuple["key2" 4]
-                                                  #flambo/tuple["key3" 5]])
-                          f/group-by-key
-                          f/collect
-                          untuple-all
-                          seq-values
-                          vec) => (just [["key3" [5]] ["key1" [1 2]] ["key2" [3 4]]] :in-any-order))
-
-                    (fact
-                      "flat-map-to-pair"
-                      (-> (f/parallelize c [["Four score and seven"]
-                                            ["years ago"]])
-                          (f/flat-map-to-pair (f/fn [x] (map (fn [y] (f/tuple y 1))
-                                                             (clojure.string/split (first x) #" "))))
-                          (f/map f/untuple)
-                          f/collect
-                          vec) => [["Four" 1] ["score" 1] ["and" 1] ["seven" 1] ["years" 1] ["ago" 1]])
-
-                    (fact
-                      "map-partition"
-                      (-> (f/parallelize c [0 1 2 3 4])
-                          (f/map-partition (f/fn [it] (map identity (iterator-seq it))))
-                          f/collect) => [0 1 2 3 4])
-
-                    (fact
-                      "map-partition-with-index"
-                      (-> (f/parallelize c [0 1 2 3 4])
-                          (f/repartition 4)
-                          (f/map-partition-with-index (f/fn [i it] (.iterator (map identity [i (iterator-seq it)]))))
-                          (f/collect)
-                          ((fn [key-value-list]
-                             (let [key-value-map (apply array-map key-value-list)]
-                               [(keys key-value-map)
-                                (apply concat (vals key-value-map))
-                                ]
-                               )))
-                          ) => (just [[0 1 2 3]             ;; partitions
-                                      (just [0 1 2 3 4] :in-any-order) ;; values in partitions
-                                      ]))
-
-                    (fact
-                      "cartesian creates cartesian product of two RDDS"
+                        (is (=
+                              (-> (f/union rdd1 rdd2 rdd3)
+                                  f/collect
+                                  vec)
+                              [1 2 3 4 11 12 13 21 22 23]))))
+
+                    (testing
+                        "sample returns a fraction of the RDD, with/without replacement,
+                        using a given random number generator seed"
+                      (is (#(<= 1 %1 2)
+                           (-> (f/parallelize c [0 1 2 3 4 5 6 7 8 9])
+                               (f/sample false 0.1 2)
+                               f/collect
+                               vec
+                               count)
+                           )))
+
+                    (testing
+                        "combine-by-key returns an RDD by combining the elements for each key using a custom
+                        set of aggregation functions"
+                      (is (= (-> (f/parallelize-pairs c [#flambo/tuple["key1" 1]
+                                                         #flambo/tuple["key2" 1]
+                                                         #flambo/tuple["key1" 1]])
+                                 (f/combine-by-key identity + +)
+                                 f/collect
+                                 untuple-all
+                                 vec)
+                             [["key1" 2] ["key2" 1]])))
+
+                    (testing
+                        "sort-by-key returns an RDD of (K, V) pairs sorted by keys in asc or desc order"
+                      (is (= (-> (f/parallelize-pairs c [#flambo/tuple[2 "aa"]
+                                                         #flambo/tuple[5 "bb"]
+                                                         #flambo/tuple[3 "cc"]
+                                                         #flambo/tuple[1 "dd"]])
+                                 (f/sort-by-key compare false)
+                                 f/collect
+                                 untuple-all
+                                 vec)
+                             [[5 "bb"] [3 "cc"] [2 "aa"] [1 "dd"]])))
+
+                    (testing
+                        "coalesce"
+                      (is (= (-> (f/parallelize c [1 2 3 4 5])
+                                 (f/coalesce 1)
+                                 f/collect
+                                 vec) [1 2 3 4 5])))
+
+                    (testing
+                        "group-by returns an RDD of items grouped by the grouping function"
+                      (is (= (-> (f/parallelize c [1 1 2 3 5 8])
+                                 (f/group-by (f/fn [x] (mod x 2)))
+                                 f/collect
+                                 untuple-all
+                                 seq-values
+                                 vec
+                                 )
+                             [[0 [2 8]] [1 [1 1 3 5]]])))
+
+                    (testing
+                        "group-by-key"
+                      (is (= (-> (f/parallelize-pairs c [#flambo/tuple["key1" 1]
+                                                         #flambo/tuple["key1" 2]
+                                                         #flambo/tuple["key2" 3]
+                                                         #flambo/tuple["key2" 4]
+                                                         #flambo/tuple["key3" 5]])
+                                 f/group-by-key
+                                 f/collect
+                                 untuple-all
+                                 seq-values
+                                 vec)
+                             [["key3" [5]] ["key1" [1 2]] ["key2" [3 4]]])))
+
+                    (testing
+                        "flat-map-to-pair"
+                      (is (= (-> (f/parallelize c [["Four score and seven"]
+                                                   ["years ago"]])
+                                 (f/flat-map-to-pair (f/fn [x] (map (fn [y] (f/tuple y 1))
+                                                                    (clojure.string/split (first x) #" "))))
+                                 (f/map f/untuple)
+                                 f/collect
+                                 vec)
+                             [["Four" 1] ["score" 1] ["and" 1] ["seven" 1] ["years" 1] ["ago" 1]])))
+
+                    (testing
+                        "map-partition"
+                      (is (= (-> (f/parallelize c [0 1 2 3 4])
+                                 (f/map-partition (f/fn [it] (map identity (iterator-seq it))))
+                                 f/collect)
+                             [0 1 2 3 4])))
+
+                    (testing
+                        "map-partition-with-index"
+                      (let [ret (-> (f/parallelize c [0 1 2 3 4])
+                                    (f/repartition 4)
+                                    (f/map-partition-with-index (f/fn [i it] (.iterator (map identity [i (iterator-seq it)]))))
+                                    (f/collect)
+                                    ((fn [key-value-list]
+                                       (let [key-value-map (apply array-map key-value-list)]
+                                         [(keys key-value-map)
+                                          (apply concat (vals key-value-map))
+                                          ]
+                                         )))
+                                    )
+                            partitions (first ret)
+                            values (second ret)]
+
+                        (is (equals-ignore-order? partitions [0 1 2 3]))
+                        (is (equals-ignore-order? values [0 1 2 3 4]))))
+
+                    (testing
+                        "cartesian creates cartesian product of two RDDS"
                       (let [rdd1 (f/parallelize c [1 2])
                             rdd2 (f/parallelize c [5 6 7])]
-                        (-> (f/cartesian rdd1 rdd2)
-                            f/collect
-                            vec) => (just [#flambo/tuple[1 5] #flambo/tuple[1 6] #flambo/tuple[1 7] #flambo/tuple[2 5] #flambo/tuple[2 6] #flambo/tuple[2 7]] :in-any-order)))
-
-
-                    (future-fact "repartition returns a new RDD with exactly n partitions")
+                        (is (= (-> (f/cartesian rdd1 rdd2)
+                                   f/collect
+                                   vec)
+                               [#flambo/tuple[1 5] #flambo/tuple[1 6] #flambo/tuple[1 7] #flambo/tuple[2 5] #flambo/tuple[2 6] #flambo/tuple[2 7]]
+                               ))))
+
+
+                    ;TODO:                      (future-fact "repartition returns a new RDD with exactly n partitions")
 
                     )))
 
-(facts
-  "about actions"
-
-=======
-      (testing "map returns an RDD formed by passing each element of the source RDD through a function"
-        (is (= (-> (f/parallelize c [1 2 3 4 5])
-                   (f/map (f/fn [x] (* 2 x)))
-                   f/collect
-                   vec)
-               [2 4 6 8 10])))
-
-      (testing "map-to-pair returns an RDD of (K, V) pairs formed by passing each element of the source
-                RDD through a pair function"
-        (is (= (-> (f/parallelize c ["a" "b" "c" "d"])
-                   (f/map-to-pair (f/fn [x] [x 1]))
-                   (f/map f/untuple)
-                   f/collect
-                   vec)
-                [["a" 1] ["b" 1] ["c" 1] ["d" 1]])))
-
-      (testing "reduce-by-key returns an RDD of (K, V) when called on an RDD of (K, V) pairs"
-        (is (= (-> (f/parallelize c [["key1" 1]
-                                     ["key1" 2]
-                                     ["key2" 3]
-                                     ["key2" 4]
-                                     ["key3" 5]])
-                   (f/reduce-by-key (f/fn [x y] (+ x y)))
-                   f/collect
-                   vec)
-                [["key3" 5] ["key1" 3] ["key2" 7]])))
-
-      (testing "similar to map, but each input item can be mapped to 0 or more output items;
-                mapping function must therefore return a sequence rather than a single item"
-        (is (= (-> (f/parallelize c [["Four score and seven years ago our fathers"]
-                                     ["brought forth on this continent a new nation"]])
-                   (f/flat-map (f/fn [x] (clojure.string/split (first x) #" ")))
-                   f/collect
-                   vec)
-               ["Four" "score" "and" "seven" "years" "ago" "our"
-                "fathers" "brought" "forth" "on" "this" "continent"
-                "a" "new" "nation"])))
-
-      (testing "filter returns an RDD formed by selecting those elements of the source on
-                which func returns true"
-        (is (= (-> (f/parallelize c [1 2 3 4 5 6])
-                   (f/filter (f/fn [x] (even? x)))
-                   f/collect
-                   vec)
-               [2 4 6])))
-
-      (testing "join returns an RDD of (K, (V, W)) pairs with all pairs of elements of each
-                key when called on RDDs of type (K, V) and (K, W)"
-        (let [LDATA (f/parallelize c [["key1" [2]]
-                                      ["key2" [3]]
-                                      ["key3" [5]]
-                                      ["key4" [1]]
-                                      ["key5" [2]]])
-              RDATA (f/parallelize c [["key1" [22]]
-                                      ["key3" [33]]
-                                      ["key4" [44]]])]
-          (is (= (-> (f/join LDATA RDATA)
-                     f/collect
-                     vec))
-                 [["key3" [[5] [33]]]
-                  ["key4" [[1] [44]]]
-                  ["key1" [[2] [22]]]])))
-
-      (testing "left-outer-join returns an RDD of (K, (V, W))
-                when called on RDDs of type (K, V) and (K, W)"
-        (let [LDATA (f/parallelize c [["key1" [2]]
-                                      ["key2" [3]]
-                                      ["key3" [5]]
-                                      ["key4" [1]]
-                                      ["key5" [2]]])
-              RDATA (f/parallelize c [["key1" [22]]
-                                      ["key3" [33]]
-                                      ["key4" [44]]])]
-          (is (= (-> (f/left-outer-join LDATA RDATA)
-                     f/collect
-                     vec)
-                 [["key3" [[5] [33]]]
-                  ["key4" [[1] [44]]]
-                  ["key5" [[2] nil]]
-                  ["key1" [[2] [22]]]
-                  ["key2" [[3] nil]]]))))
-
-      (testing "sample returns a fraction of the RDD, with/without replacement,
-                using a given random number generator seed"
-        (is (= (-> (f/parallelize c [0 1 2 3 4 5 6 7 8 9])
-                   (f/sample false 0.1 2)
-                   f/collect
-                   vec)
-                [6])))
-
-      (testing "combine-by-key returns an RDD by combining the elements for each key using a custom
-                set of aggregation functions"
-        (is (= (-> (f/parallelize c [["key1" 1]
-                                     ["key2" 1]
-                                     ["key1" 1]])
-                   (f/combine-by-key identity + +)
-                   f/collect
-                   vec)
-               [["key1" 2] ["key2" 1]])))
-
-      (testing "sort-by-key returns an RDD of (K, V) pairs sorted by keys in asc or desc order"
-        (is (= (-> (f/parallelize c [[2 "aa"]
-                                     [5 "bb"]
-                                     [3 "cc"]
-                                     [1 "dd"]])
-                   (f/sort-by-key compare false)
-                   f/collect
-                   vec)
-               [[5 "bb"] [3 "cc"] [2 "aa"] [1 "dd"]])))
-
-      (testing "coalesce"
-        (is (= (-> (f/parallelize c [1 2 3 4 5])
-                   (f/coalesce 1)
-                   f/collect
-                   vec)
-               [1 2 3 4 5])))
-
-      (testing "group-by returns an RDD of items grouped by the grouping function"
-        (is (= (-> (f/parallelize c [1 1 2 3 5 8])
-                   (f/group-by (f/fn [x] (mod x 2)))
-                   f/collect
-                   vec)
-               [[0 [2 8]] [1 [1 1 3 5]]])))
-
-      (testing "group-by-key"
-        (is (= (-> (f/parallelize c [["key1" 1]
-                                     ["key1" 2]
-                                     ["key2" 3]
-                                     ["key2" 4]
-                                     ["key3" 5]])
-                   f/group-by-key
-                   f/collect
-                   vec)
-               [["key3" [5]] ["key1" [1 2]] ["key2" [3 4]]])))
-
-      (testing "flat-map-to-pair"
-        (is (= (-> (f/parallelize c [["Four score and seven"]
-                                     ["years ago"]])
-                   (f/flat-map-to-pair (f/fn [x] (map (fn [y] [y 1])
-                                                      (clojure.string/split (first x) #" "))))
-                   (f/map f/untuple)
-                   f/collect
-                   vec)
-               [["Four" 1] ["score" 1] ["and" 1] ["seven" 1] ["years" 1] ["ago" 1]])))
-
-      (testing "repartition returns a new RDD with exactly n partitions"))))
-
 (deftest actions
->>>>>>> 1d86bf9c
+
   (let [conf (-> (conf/spark-conf)
                  (conf/master "local[*]")
                  (conf/app-name "api-test"))]
     (f/with-context c conf
-<<<<<<< HEAD
-                    (fact
-                      "aggregates elements of RDD using a function that takes two arguments and returns one,
-                      return type is a value"
-                      (-> (f/parallelize c [1 2 3 4 5])
-                          (f/reduce (f/fn [x y] (+ x y)))) => 15)
-
-                    (fact
-                      "count-by-key returns a hashmap of (K, int) pairs with the count of each key; only available on RDDs of type (K, V)"
-                      (-> (f/parallelize-pairs c [#flambo/tuple["key1" 1]
-                                                  #flambo/tuple["key1" 2]
-                                                  #flambo/tuple["key2" 3]
-                                                  #flambo/tuple["key2" 4]
-                                                  #flambo/tuple["key3" 5]])
-                          (f/count-by-key)) => {"key1" 2 "key2" 2 "key3" 1})
-
-                    (fact
-                      "count-by-value returns a hashmap of (V, int) pairs with the count of each value"
-                      (-> (f/parallelize c [["key1" 11]
-                                            ["key1" 11]
-                                            ["key2" 12]
-                                            ["key2" 12]
-                                            ["key3" 13]])
-                          (f/count-by-value)) => {["key1" 11] 2, ["key2" 12] 2, ["key3" 13] 1})
-
-                    (fact
-                      "values returns the values (V) of a hashmap of (K, V) pairs"
-                      (-> (f/parallelize-pairs c [#flambo/tuple["key1" 11]
-                                                  #flambo/tuple["key1" 11]
-                                                  #flambo/tuple["key2" 12]
-                                                  #flambo/tuple["key2" 12]
-                                                  #flambo/tuple["key3" 13]])
-                          (f/values)
-                          (f/collect)
-                          vec) => [11, 11, 12, 12, 13])
-
-                    (fact
-                      "keys returns the keys (K) of a hashmap of (K, V) pairs"
-                      (-> (f/parallelize-pairs c [#flambo/tuple["key1" 11]
-                                                  #flambo/tuple["key1" 11]
-                                                  #flambo/tuple["key2" 12]
-                                                  #flambo/tuple["key2" 12]
-                                                  #flambo/tuple["key3" 13]])
-                          (f/keys)
-                          (f/collect)
-                          vec) => (just ["key1" "key1" "key2" "key2" "key3"] :in-any-order))
-
-
-                    (fact
-                      "foreach runs a function on each element of the RDD, returns nil; this is usually done for side effcts"
-                      (-> (f/parallelize c [1 2 3 4 5])
-                          (f/foreach (f/fn [x] x))) => nil)
-
-                    (fact
-                      "foreach-partition runs a function on each partition iterator of RDD; basically for side effects like foreach"
-                      (-> (f/parallelize c [1 2 3 4 5])
-                          (f/foreach-partition identity)) => nil)
-
-                    (fact
-                      "fold returns aggregate each partition, and then the results for all the partitions,
-                      using a given associative function and a neutral 'zero value'"
-                      (-> (f/parallelize c [1 2 3 4 5])
-                          (f/fold 0 (f/fn [x y] (+ x y)))) => 15)
-
-                    (fact
-                      "first returns the first element of an RDD"
-                      (-> (f/parallelize c [1 2 3 4 5])
-                          f/first) => 1)
-
-                    (fact
-                      "count return the number of elements in an RDD"
-                      (-> (f/parallelize c [["a" 1] ["b" 2] ["c" 3] ["d" 4] ["e" 5]])
-                          f/count) => 5)
-
-                    (fact
-                      "collect returns all elements of the RDD as an array at the driver program"
-                      (-> (f/parallelize c [[1] [2] [3] [4] [5]])
-                          f/collect
-                          vec) => [[1] [2] [3] [4] [5]])
-
-                    (fact
-                      "distinct returns distinct elements of an RDD"
-                      (-> (f/parallelize c [1 2 1 3 4 5 4])
-                          f/distinct
-                          f/collect
-                          vec) => (contains #{1 2 3 4 5}))
-
-                    (fact
-                      "distinct returns distinct elements of an RDD with the given number of partitions"
-                      (-> (f/parallelize c [1 2 1 3 4 5 4])
-                          (f/distinct 2)
-                          f/collect
-                          vec) => (contains #{1 2 3 4 5}))
-
-                    (fact
-                      "take returns an array with the first n elements of an RDD"
-                      (-> (f/parallelize c [1 2 3 4 5])
-                          (f/take 3)) => [1 2 3])
-
-                    (fact
-                      "glom returns an RDD created by coalescing all elements within each partition into a list"
-                      (-> (f/parallelize c [1 2 3 4 5 6 7 8 9 10] 2)
-                          f/glom
-                          f/collect
-                          vec) => (just [[1 2 3 4 5] [6 7 8 9 10]] :in-any-order))
-
-                    (fact
-                      "cache persists this RDD with a default storage level (MEMORY_ONLY)"
+                    (testing
+                        "aggregates elements of RDD using a function that takes two arguments and returns one,
+                        return type is a value"
+                      (is (= (-> (f/parallelize c [1 2 3 4 5])
+                                 (f/reduce (f/fn [x y] (+ x y)))) 15)))
+
+                    (testing
+                        "count-by-key returns a hashmap of (K, int) pairs with the count of each key; only available on RDDs of type (K, V)"
+                      (is (= (-> (f/parallelize-pairs c [#flambo/tuple["key1" 1]
+                                                         #flambo/tuple["key1" 2]
+                                                         #flambo/tuple["key2" 3]
+                                                         #flambo/tuple["key2" 4]
+                                                         #flambo/tuple["key3" 5]])
+                                 (f/count-by-key))
+                             {"key1" 2 "key2" 2 "key3" 1})))
+
+                    (testing
+                        "count-by-value returns a hashmap of (V, int) pairs with the count of each value"
+                      (is (= (-> (f/parallelize c [["key1" 11]
+                                                   ["key1" 11]
+                                                   ["key2" 12]
+                                                   ["key2" 12]
+                                                   ["key3" 13]])
+                                 (f/count-by-value)) {["key1" 11] 2, ["key2" 12] 2, ["key3" 13] 1})))
+
+                    (testing
+                        "values returns the values (V) of a hashmap of (K, V) pairs"
+                      (is (= (-> (f/parallelize-pairs c [#flambo/tuple["key1" 11]
+                                                         #flambo/tuple["key1" 11]
+                                                         #flambo/tuple["key2" 12]
+                                                         #flambo/tuple["key2" 12]
+                                                         #flambo/tuple["key3" 13]])
+                                 (f/values)
+                                 (f/collect)
+                                 vec)
+                             [11, 11, 12, 12, 13])))
+
+                    (testing
+                        "keys returns the keys (K) of a hashmap of (K, V) pairs"
+                      (is (= (-> (f/parallelize-pairs c [#flambo/tuple["key1" 11]
+                                                         #flambo/tuple["key1" 11]
+                                                         #flambo/tuple["key2" 12]
+                                                         #flambo/tuple["key2" 12]
+                                                         #flambo/tuple["key3" 13]])
+                                 (f/keys)
+                                 (f/collect)
+                                 vec)
+                             ["key1" "key1" "key2" "key2" "key3"])))
+
+
+                    (testing
+                        "foreach runs a function on each element of the RDD, returns nil; this is usually done for side effcts"
+                      (is (nil? (-> (f/parallelize c [1 2 3 4 5])
+                                    (f/foreach (f/fn [x] x))))))
+
+                    (testing
+                        "foreach-partition runs a function on each partition iterator of RDD; basically for side effects like foreach"
+                      (is (nil? (-> (f/parallelize c [1 2 3 4 5])
+                                    (f/foreach-partition identity)))))
+
+                    (testing
+                        "fold returns aggregate each partition, and then the results for all the partitions, using a given associative function and a neutral 'zero value'"
+                      (is (= (-> (f/parallelize c [1 2 3 4 5])
+                                 (f/fold 0 (f/fn [x y] (+ x y)))) 15)))
+
+                    (testing
+                        "first returns the first element of an RDD"
+                      (is (= (-> (f/parallelize c [1 2 3 4 5])
+                                 f/first) 1)))
+
+                    (testing
+                        "count return the number of elements in an RDD"
+                      (is (= (-> (f/parallelize c [["a" 1] ["b" 2] ["c" 3] ["d" 4] ["e" 5]])
+                                 f/count) 5)))
+
+                    (testing
+                        "collect returns all elements of the RDD as an array at the driver program"
+                      (is (= (-> (f/parallelize c [[1] [2] [3] [4] [5]])
+                                 f/collect
+                                 vec)
+                             [[1] [2] [3] [4] [5]])))
+
+                    (testing
+                        "distinct returns distinct elements of an RDD"
+                      (is (equals-ignore-order? (-> (f/parallelize c [1 2 1 3 4 5 4])
+                                                    f/distinct
+                                                    f/collect
+                                                    vec)
+                                                [1 2 3 4 5])))
+
+                    (testing
+                        "distinct returns distinct elements of an RDD with the given number of partitions"
+                      (is (equals-ignore-order? (-> (f/parallelize c [1 2 1 3 4 5 4])
+                                                    (f/distinct 2)
+                                                    f/collect
+                                                    vec)
+                                                [1 2 3 4 5])))
+
+                    (testing
+                        "take returns an array with the first n elements of an RDD"
+                      (is (= (-> (f/parallelize c [1 2 3 4 5])
+                                 (f/take 3))
+                             [1 2 3])))
+
+                    (testing
+                        "glom returns an RDD created by coalescing all elements within each partition into a list"
+                      (is (= (-> (f/parallelize c [1 2 3 4 5 6 7 8 9 10] 2)
+                                 f/glom
+                                 f/collect
+                                 vec)
+                             [[1 2 3 4 5] [6 7 8 9 10]]
+                             )))
+
+                    (testing
+                        "cache persists this RDD with a default storage level (MEMORY_ONLY)"
                       (let [cache (-> (f/parallelize c [1 2 3 4 5])
                                       (f/cache))]
-                        (-> cache
-                            f/collect) => [1 2 3 4 5]))
-
-                    (fact
-                      "histogram uses bucketCount number of evenly-spaced buckets"
-                      (-> (f/parallelize c [1.0 2.2 2.6 3.3 3.5 3.7 4.4 4.8 5.5 6.0])
-                          (f/histogram 5)) => [[1.0 2.0 3.0 4.0 5.0 6.0] [1 2 3 2 2]])
-
-                    (fact
-                      "histogram uses the provided buckets"
-                      (-> (f/parallelize c [1.0 2.2 2.6 3.3 3.5 3.7 4.4 4.8 5.5 6.0])
-                          (f/histogram [1.0 4.0 6.0])) => [6 4])
+                        (is (= (-> cache
+                                   f/collect) [1 2 3 4 5]))))
+
+                    (testing
+                        "histogram uses bucketCount number of evenly-spaced buckets"
+                      (is (= (-> (f/parallelize c [1.0 2.2 2.6 3.3 3.5 3.7 4.4 4.8 5.5 6.0])
+                                 (f/histogram 5))
+                             [[1.0 2.0 3.0 4.0 5.0 6.0] [1 2 3 2 2]])))
+
+                    (testing
+                        "histogram uses the provided buckets"
+                      (is (= (-> (f/parallelize c [1.0 2.2 2.6 3.3 3.5 3.7 4.4 4.8 5.5 6.0])
+                                 (f/histogram [1.0 4.0 6.0]))
+                             [6 4])))
                     )))
 
 
-(facts
-  "about other stuff"
+(deftest
+    other-stuff
 
   (let [conf (-> (conf/spark-conf)
                  (conf/master "local[*]")
-                 (conf/app-name "api-test"))]
+                 (conf/app-name "api-test"))
+        kryo (ks/kryo-serializer)]
     (f/with-context c conf
-                    (fact
-                      "comp is the same as clojure.core/comp but returns a serializable fn"
-                      ((f/comp (partial * 2) inc) 1) => 4
+
+
+                    (testing
+                        "comp is the same as clojure.core/comp but returns a serializable fn"
+                      (is (= ((ks/round-trip kryo (f/comp (partial * 2) inc)) 1) 4))
                       )
 
-                    (fact
-                      "partitions returns a vec of partitions for a given RDD"
-                      (-> (f/parallelize c [1 2 3 4 5 6 7 8 9 10] 2)
-                          f/partitions
-                          count) => 2)
-
-                    (fact
-                      "partition-by partitions a given RDD according to the partitioning-fn using a hash partitioner."
-                      (-> (f/parallelize c [1 2 3 4 5 6 7 8 9 10] 1)
-                          (f/map-to-pair (f/fn [x] (f/tuple x x)))
-                          (f/partition-by (f/hash-partitioner-fn 2))
-                          f/glom
-                          f/collect
-                          vec) => (just [[#flambo/tuple[2 2] #flambo/tuple[4 4] #flambo/tuple[6 6] #flambo/tuple[8 8] #flambo/tuple[10 10]]
-                                         [#flambo/tuple[1 1] #flambo/tuple[3 3] #flambo/tuple[5 5] #flambo/tuple[7 7] #flambo/tuple[9 9]]] :in-any-order))
-
-
-                    (fact
-                      "partition-by returns an RDD with a hash partitioner."
-                      (-> (f/parallelize c [1 2 3 4 5 6 7 8 9 10] 1)
-                          (f/map-to-pair (f/fn [x] (f/tuple x x)))
-                          (f/partition-by (f/hash-partitioner-fn 2))
-                          (.rdd)
-                          (.partitioner)
-                          ) => #(some-instance? HashPartitioner %1))
-
-                    #_(fact
+                    (testing
+                        "partitions returns a vec of partitions for a given RDD"
+                      (is (= (-> (f/parallelize c [1 2 3 4 5 6 7 8 9 10] 2)
+                                 f/partitions
+                                 count) 2)))
+
+                    (testing
+                        "partition-by partitions a given RDD according to the partitioning-fn using a hash partitioner."
+                      (is (= (-> (f/parallelize c [1 2 3 4 5 6 7 8 9 10] 1)
+                                 (f/map-to-pair (f/fn [x] (f/tuple x x)))
+                                 (f/partition-by (f/hash-partitioner-fn 2))
+                                 f/glom
+                                 f/collect
+                                 vec)
+                             [[#flambo/tuple[2 2] #flambo/tuple[4 4] #flambo/tuple[6 6] #flambo/tuple[8 8] #flambo/tuple[10 10]]
+                              [#flambo/tuple[1 1] #flambo/tuple[3 3] #flambo/tuple[5 5] #flambo/tuple[7 7] #flambo/tuple[9 9]]])))
+
+
+                    (testing
+                        "partition-by returns an RDD with a hash partitioner."
+                      (is #(some-instance? HashPartitioner %1)
+                          (-> (f/parallelize c [1 2 3 4 5 6 7 8 9 10] 1)
+                              (f/map-to-pair (f/fn [x] (f/tuple x x)))
+                              (f/partition-by (f/hash-partitioner-fn 2))
+                              (.rdd)
+                              (.partitioner)
+                              )))
+
+                    #_(testing
                        "partition-by partitions a given RDD according to the partitioning-fn using a hash partitioner."
                        (-> (f/parallelize c [[{:a 1 :b 1} 11]  ;; for me, (mod (hash 1) 2) and (mod (hash 3) 2) return 0 and 1 respectively, resulting in splitting the rdd in two partitions based upon :b
                                              [{:a 2 :b 1} 11]
@@ -733,93 +599,4 @@
                                           [[{:a 4 :b 3} 12]
                                            [{:a 5 :b 3} 13]]] :in-any-order))
 
-                    )))
-=======
-      (testing "aggregates elements of RDD using a function that takes two arguments and returns one,
-                return type is a value"
-        (is (= (-> (f/parallelize c [1 2 3 4 5])
-                   (f/reduce (f/fn [x y] (+ x y))))
-               15)))
-
-      (testing "count-by-key returns a hashmap of (K, int) pairs with the count of each key;
-                only available on RDDs of type (K, V)"
-        (is (= (-> (f/parallelize c [["key1" 1]
-                                     ["key1" 2]
-                                     ["key2" 3]
-                                     ["key2" 4]
-                                     ["key3" 5]])
-                   (f/count-by-key))
-               {"key1" 2 "key2" 2 "key3" 1})))
-
-      (testing "count-by-value returns a hashmap of (V, int) pairs with the count of each value"
-        (is (= (-> (f/parallelize c [["key1" 11]
-                                     ["key1" 11]
-                                     ["key2" 12]
-                                     ["key2" 12]
-                                     ["key3" 13]])
-                   (f/count-by-value))
-               {["key1" 11] 2, ["key2" 12] 2, ["key3" 13] 1})))
-
-      (testing "foreach runs a function on each element of the RDD, returns nil;
-                this is usually done for side effcts"
-        (is (= (-> (f/parallelize c [1 2 3 4 5])
-                   (f/foreach (f/fn [x] x)))
-               nil)))
-
-      (testing "fold returns aggregate each partition, and then the results for all the partitions,
-                using a given associative function and a neutral 'zero value'"
-        (is (= (-> (f/parallelize c [1 2 3 4 5])
-                   (f/fold 0 (f/fn [x y] (+ x y))))
-               15)))
-
-      (testing "first returns the first element of an RDD"
-        (is (= (-> (f/parallelize c [1 2 3 4 5])
-                   f/first)
-               1)))
-
-      (testing "count return the number of elements in an RDD"
-        (is (= (-> (f/parallelize c [["a" 1] ["b" 2] ["c" 3] ["d" 4] ["e" 5]])
-                   f/count)
-               5)))
-
-      (testing "collect returns all elements of the RDD as an array at the driver program"
-        (is (= (-> (f/parallelize c [[1] [2] [3] [4] [5]])
-                   f/collect
-                   vec)
-               [[1] [2] [3] [4] [5]])))
-
-      (testing "distinct returns distinct elements of an RDD"
-        (is (= (-> (f/parallelize c [1 2 1 3 4 5 4])
-                   f/distinct
-                   f/collect
-                   vec
-                   sort)
-               [1 2 3 4 5])))
-
-      (testing "distinct returns distinct elements of an RDD with the given number of partitions"
-        (is (= (-> (f/parallelize c [1 2 1 3 4 5 4])
-                   (f/distinct 2)
-                   f/collect
-                   vec
-                   sort)
-               [1 2 3 4 5])))
-
-      (testing "take returns an array with the first n elements of an RDD"
-        (is (= (-> (f/parallelize c [1 2 3 4 5])
-                   (f/take 3))
-               [1 2 3])))
-
-      (testing "glom returns an RDD created by coalescing all elements within each partition into a list"
-        (is (= (-> (f/parallelize c [1 2 3 4 5 6 7 8 9 10] 2)
-                   f/glom
-                   f/collect
-                   vec)
-               [[1 2 3 4 5] [6 7 8 9 10]])))
-
-      (testing "cache persists this RDD with a default storage level (MEMORY_ONLY)"
-        (let [cache (-> (f/parallelize c [1 2 3 4 5])
-                        (f/cache))]
-          (is (= (-> cache f/collect)
-                 [1 2 3 4 5]))))
-      )))
->>>>>>> 1d86bf9c
+                    )))